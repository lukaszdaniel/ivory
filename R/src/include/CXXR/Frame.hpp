--- conflicted
+++ resolved
@@ -102,11 +102,7 @@
        */
       Binding()
           : m_frame(nullptr), m_origin(MISSING), m_active(false),
-<<<<<<< HEAD
-            m_locked(false), m_bndcellTag(0), m_assignment_pending(false)
-=======
             m_locked(false), m_bndcellTag(NILSXP), m_assignment_pending(false)
->>>>>>> 349d54d8
       {
         m_symbol = nullptr;
         m_value = Symbol::missingArgument();
@@ -374,20 +370,12 @@
       RObject *value() const;
       RObject *unforcedValue() const;
 
-<<<<<<< HEAD
-      unsigned int bndcellTag() const
-=======
       SEXPTYPE bndcellTag() const
->>>>>>> 349d54d8
       {
         return m_bndcellTag;
       }
 
-<<<<<<< HEAD
-      void setBndCellTag(unsigned int v)
-=======
       void setBndCellTag(SEXPTYPE v)
->>>>>>> 349d54d8
       {
         m_bndcellTag = v;
       }
@@ -421,11 +409,7 @@
       unsigned char m_origin;
       bool m_active;
       bool m_locked;
-<<<<<<< HEAD
-      unsigned int m_bndcellTag;
-=======
       SEXPTYPE m_bndcellTag;
->>>>>>> 349d54d8
       bool m_assignment_pending;
 
       std::pair<RObject *, bool> forcedValueSlow() const;
