/*
 *  R : A Computer Language for Statistical Data Analysis
 *  Copyright (C) 1998--2020	The R Core Team.
 *  Copyright (C) 1995, 1996	Robert Gentleman and Ross Ihaka
 *
 *  This program is free software; you can redistribute it and/or modify
 *  it under the terms of the GNU General Public License as published by
 *  the Free Software Foundation; either version 2 of the License, or
 *  (at your option) any later version.
 *
 *  This program is distributed in the hope that it will be useful,
 *  but WITHOUT ANY WARRANTY; without even the implied warranty of
 *  MERCHANTABILITY or FITNESS FOR A PARTICULAR PURPOSE.  See the
 *  GNU General Public License for more details.
 *
 *  You should have received a copy of the GNU General Public License
 *  along with this program; if not, a copy is available at
 *  https://www.R-project.org/Licenses/
 */

/** @file eval.cpp
 *
 * General evaluation of expressions, including implementation of R flow
 * control constructs, and R profiling.
 */

#ifdef HAVE_CONFIG_H
#include <config.h>
#endif

#define R_NO_REMAP
#define R_USE_SIGNALS 1

#include <CXXR/GCStackRoot.hpp>
#include <CXXR/GCRoot.hpp>
#include <CXXR/ProtectStack.hpp>
#include <CXXR/JMPException.hpp>
#include <CXXR/BuiltInFunction.hpp>
#include <CXXR/Expression.hpp>
#include <CXXR/PairList.hpp>
#include <CXXR/ByteCode.hpp>
#include <CXXR/LogicalVector.hpp>
#include <CXXR/IntVector.hpp>
#include <CXXR/RealVector.hpp>
#include <CXXR/ComplexVector.hpp>
#include <CXXR/StringVector.hpp>
#include <CXXR/RawVector.hpp>
#include <CXXR/Symbol.hpp>
#include <CXXR/Environment.hpp>
#include <CXXR/Promise.hpp>
#include <CXXR/Evaluator.hpp>
#include <Localization.h>
#include <RContext.h>
#include <Defn.h>
#include <Internal.h>
#include <Rinterface.h>
#include <Fileio.h>
#include <R_ext/Print.h>
#include <Rmath.h>
#include <Rdynpriv.h>
#include <Parse.h>
#include "arithmetic.h"

using namespace R;
using namespace CXXR;

static SEXP bcEval(SEXP, SEXP, bool);

/* BC_PROFILING needs to be enabled at build time. It is not enabled
   by default as enabling it disables the more efficient threaded code
   implementation of the byte code interpreter. */
#ifdef BC_PROFILING
static bool bc_profiling = false;
#endif

static bool R_Profiling = false;

#ifdef R_PROFILING

/* BDR 2000-07-15
   Profiling is now controlled by the R function Rprof(), and should
   have negligible cost when not enabled.
*/

/* A simple mechanism for profiling R code.  When R_PROFILING is
   enabled, eval will write out the call stack every PROFSAMPLE
   microseconds using the SIGPROF handler triggered by timer signals
   from the ITIMER_PROF timer.  Since this is the same timer used by C
   profiling, the two cannot be used together.  Output is written to
   the file PROFOUTNAME.  This is a plain text file.  The first line
   of the file contains the value of PROFSAMPLE.  The remaining lines
   each give the call stack found at a sampling point with the inner
   most function first.

   To enable profiling, recompile eval.cpp with R_PROFILING defined.  It
   would be possible to selectively turn profiling on and off from R
   and to specify the file name from R as well, but for now I won't
   bother.

   The stack is traced by walking back along the context stack, just
   like the traceback creation in jump_to_toplevel.  One drawback of
   this approach is that it does not show BUILTIN's since they don't
   get a context.  With recent changes to pos.to.env it seems possible
   to insert a context around BUILTIN calls to that they show up in
   the trace.  Since there is a cost in establishing these contexts,
   they are only inserted when profiling is enabled. [BDR: we have since
   also added contexts for the BUILTIN calls to foreign code.]

   One possible advantage of not tracing BUILTIN's is that then
   profiling adds no cost when the timer is turned off.  This would be
   useful if we want to allow profiling to be turned on and off from
   within R.

   One thing that makes interpreting profiling output tricky is lazy
   evaluation.  When an expression f(g(x)) is profiled, lazy
   evaluation will cause g to be called inside the call to f, so it
   will appear as if g is called by f.

   L. T.  */

#ifdef _WIN32
#define WIN32_LEAN_AND_MEAN 1
#include <windows.h>		/* for CreateEvent, SetEvent */
#include <process.h>		/* for _beginthread, _endthread */
#else
# ifdef HAVE_SYS_TIME_H
#  include <sys/time.h>
# endif
#include <csignal>
#endif /* not _WIN32 */

#if !defined(_WIN32) && defined(HAVE_PTHREAD)
// <csignal> is needed for pthread_kill on most platforms (and by POSIX
//  but apparently not FreeBSD): it is included above.
#include <pthread.h>
static pthread_t R_profiled_thread;
#endif

static FILE *R_ProfileOutfile = nullptr;
static int R_Mem_Profiling = 0;
static int R_GC_Profiling = 0;                     /* indicates GC profiling */
static int R_Line_Profiling = 0;                   /* indicates line profiling, and also counts the filenames seen (+1) */
static char **R_Srcfiles;			   /* an array of pointers into the filename buffer */
static size_t R_Srcfile_bufcount;                  /* how big is the array above? */
static GCRoot<> R_Srcfiles_buffer(nullptr);              /* a big RAWSXP to use as a buffer for filenames and pointers to them */
static int R_Profiling_Error;		   /* record errors here */
static int R_Filter_Callframes = 0;	      	   /* whether to record only the trailing branch of call trees */

#ifdef _WIN32
HANDLE MainThread;
HANDLE ProfileEvent;
#endif /* _WIN32 */

/* Careful here!  These functions are called asynchronously, maybe in the middle of GC,
   so don't do any allocations */

/* This does a linear search through the previously recorded filenames.  If
   this one is new, we try to add it.  FIXME:  if there are eventually
   too many files for an efficient linear search, do hashing. */

static int getFilenum(const char *filename)
{
	int fnum;

	for (fnum = 0; fnum < R_Line_Profiling - 1 && strcmp(filename, R_Srcfiles[fnum]); fnum++)
		;

	if (fnum == R_Line_Profiling - 1)
	{
		size_t len = strlen(filename);
		if ((size_t)fnum >= R_Srcfile_bufcount)
		{ /* too many files */
			R_Profiling_Error = 1;
			return 0;
		}
		if ((R_len_t)(R_Srcfiles[fnum] - (char *)RAW(R_Srcfiles_buffer) + len + 1) > length(R_Srcfiles_buffer))
		{
			/* out of space in the buffer */
			R_Profiling_Error = 2;
			return 0;
		}
		strcpy(R_Srcfiles[fnum], filename);
		R_Srcfiles[fnum + 1] = R_Srcfiles[fnum] + len + 1;
		*(R_Srcfiles[fnum + 1]) = '\0';
		R_Line_Profiling++;
	}

	return fnum + 1;
}

/* These, together with sprintf/strcat, are not safe -- we should be
   using snprintf and such and computing needed sizes, but these
   settings are better than what we had. LT */
namespace
{
	constexpr size_t PROFBUFSIZ = 10500;
	constexpr size_t PROFITEMMAX = 500;
	constexpr size_t PROFLINEMAX = (PROFBUFSIZ - PROFITEMMAX);
} // namespace
/* It would also be better to flush the buffer when it gets full,
   even if the line isn't complete. But this isn't possible if we rely
   on writing all line profiling files first.  With these sizes
   hitting the limit is fairly unlikely, but if we do then the output
   file is wrong. Maybe writing an overflow marker of some sort would
   be better.  LT */

static void lineprof(char *buf, SEXP srcref)
{
	size_t len;
	if (srcref && !isNull(srcref) && (len = strlen(buf)) < PROFLINEMAX)
	{
		int fnum, line = asInteger(srcref);
		SEXP srcfile = getAttrib(srcref, R_SrcfileSymbol);
		const char *filename;

		if (!srcfile || TYPEOF(srcfile) != ENVSXP)
			return;
		srcfile = findVar(Symbol::obtain("filename"), srcfile);
		if (TYPEOF(srcfile) != STRSXP || !length(srcfile))
			return;
		filename = CHAR(STRING_ELT(srcfile, 0));

		if ((fnum = getFilenum(filename)))
			snprintf(buf + len, PROFBUFSIZ - len, "%d#%d ", fnum, line);
	}
}

RCNTXT *RCNTXT::findProfContext(RCNTXT *cptr)
{
	if (cptr && !R_Filter_Callframes)
		return cptr->nextContext();

	if (cptr == R_ToplevelContext)
		return nullptr;

	/* Find parent context, same algorithm as in `parent.frame()`. */
	RCNTXT *parent = RCNTXT::R_findParentContext(cptr, 1);

	/* If we're in a frame called by `eval()`, find the evaluation
       environment higher up the stack, if any. */
	if (parent && parent->getCallFun() == INTERNAL(R_EvalSymbol))
		parent = RCNTXT::R_findExecContext(parent->nextContext(), cptr->getSysParent());

	if (parent)
		return parent;

	/* Base case, this interrupts the iteration over context frames */
	if (cptr && cptr->nextContext() == R_ToplevelContext)
		return nullptr;

	/* There is no parent frame and we haven't reached the top level
       context. Find the very first context on the stack which should
       always be included in the profiles. */
	while (cptr && cptr->nextContext() != R_ToplevelContext)
		cptr = cptr->nextContext();
	return cptr;
}

static void doprof(int sig)  /* sig is ignored in Windows */
{
    char buf[PROFBUFSIZ];
    size_t bigv, smallv, nodes;
    size_t len;
    int prevnum = R_Line_Profiling;

    buf[0] = '\0';

#ifdef _WIN32
    SuspendThread(MainThread);
#elif defined(HAVE_PTHREAD)
    if (! pthread_equal(pthread_self(), R_profiled_thread)) {
	pthread_kill(R_profiled_thread, sig);
	return;
    }
#endif /* _WIN32 */

    if (R_Mem_Profiling){
	    get_current_mem(smallv, bigv, nodes);
	    if((len = strlen(buf)) < PROFLINEMAX)
		snprintf(buf+len, PROFBUFSIZ - len,
			 ":%lu:%lu:%lu:%lu:",
			 (unsigned long) smallv, (unsigned long) bigv,
			 (unsigned long) nodes, get_duplicate_counter());
	    reset_duplicate_counter();
    }

    if (R_GC_Profiling && R_gc_running())
	strcat(buf, "\"<GC>\" ");

    if (R_Line_Profiling)
	lineprof(buf, R_getCurrentSrcref());

    for (RCNTXT *cptr = R_GlobalContext;
	 cptr != nullptr;
	 cptr = RCNTXT::findProfContext(cptr)) {
	if ((cptr->getCallFlag() & (CTXT_FUNCTION | CTXT_BUILTIN))
	    && TYPEOF(cptr->getCall()) == LANGSXP) {
	    SEXP fun = CAR(cptr->getCall());
	    if(strlen(buf) < PROFLINEMAX) {
		strcat(buf, "\"");

		char itembuf[PROFITEMMAX];

		if (TYPEOF(fun) == SYMSXP) {
		    snprintf(itembuf, PROFITEMMAX-1, "%s", CHAR(PRINTNAME(fun)));

		} else if ((CAR(fun) == R_DoubleColonSymbol ||
			    CAR(fun) == R_TripleColonSymbol ||
			    CAR(fun) == R_DollarSymbol) &&
			   TYPEOF(CADR(fun)) == SYMSXP &&
			   TYPEOF(CADDR(fun)) == SYMSXP) {
		    /* Function accessed via ::, :::, or $. Both args must be
		       symbols. It is possible to use strings with these
		       functions, as in "base"::"list", but that's a very rare
		       case so we won't bother handling it. */
		    snprintf(itembuf, PROFITEMMAX-1, "%s%s%s",
			     CHAR(PRINTNAME(CADR(fun))),
			     CHAR(PRINTNAME(CAR(fun))),
			     CHAR(PRINTNAME(CADDR(fun))));

		} else if (CAR(fun) == R_Bracket2Symbol &&
			   TYPEOF(CADR(fun)) == SYMSXP &&
			   ((TYPEOF(CADDR(fun)) == SYMSXP ||
			     TYPEOF(CADDR(fun)) == STRSXP ||
			     TYPEOF(CADDR(fun)) == INTSXP ||
			     TYPEOF(CADDR(fun)) == REALSXP) &&
			    length(CADDR(fun)) > 0)) {
		    /* Function accessed via [[. The first arg must be a symbol
		       and the second can be a symbol, string, integer, or
		       real. */
		    SEXP arg1 = CADR(fun);
		    SEXP arg2 = CADDR(fun);
		    char arg2buf[PROFITEMMAX-5];

		    if (TYPEOF(arg2) == SYMSXP) {
			snprintf(arg2buf, PROFITEMMAX-6, "%s", CHAR(PRINTNAME(arg2)));

		    } else if (TYPEOF(arg2) == STRSXP) {
			snprintf(arg2buf, PROFITEMMAX-6, "\"%s\"", CHAR(STRING_ELT(arg2, 0)));

		    } else if (TYPEOF(arg2) == INTSXP) {
			snprintf(arg2buf, PROFITEMMAX-6, "%d", INTEGER(arg2)[0]);

		    } else if (TYPEOF(arg2) == REALSXP) {
			snprintf(arg2buf, PROFITEMMAX-6, "%.0f", REAL(arg2)[0]);

		    } else {
			/* Shouldn't get here, but just in case. */
			arg2buf[0] = '\0';
		    }

		    snprintf(itembuf, PROFITEMMAX-1, "%s[[%s]]",
			     CHAR(PRINTNAME(arg1)),
			     arg2buf);

		} else {
		    sprintf(itembuf, "<Anonymous>");
		}

		strcat(buf, itembuf);
		strcat(buf, "\" ");
		if (R_Line_Profiling) {
		    if (cptr->getSrcRef() == R_InBCInterpreter)
			lineprof(buf,
				 R_findBCInterpreterSrcref(cptr));
		    else
			lineprof(buf, cptr->getSrcRef());
		}
	    }
	}
    }

    /* I believe it would be slightly safer to place this _after_ the
       next two bits, along with the signal() call. LT */
#ifdef _WIN32
    ResumeThread(MainThread);
#endif /* _WIN32 */

    for (int i = prevnum; i < R_Line_Profiling; i++)
	fprintf(R_ProfileOutfile, "#File %d: %s\n", i, R_Srcfiles[i-1]);

    if(strlen(buf))
	fprintf(R_ProfileOutfile, "%s\n", buf);

#ifndef _WIN32
    signal(SIGPROF, doprof);
#endif /* not _WIN32 */

}

#ifdef _WIN32
/* Profiling thread main function */
static void __cdecl ProfileThread(void *pwait)
{
    int wait = *((int *)pwait);

    SetThreadPriority(GetCurrentThread(), THREAD_PRIORITY_HIGHEST);
    while(WaitForSingleObject(ProfileEvent, wait) != WAIT_OBJECT_0) {
	doprof(0);
    }
}
#else /* not _WIN32 */
static void doprof_null(int sig)
{
    signal(SIGPROF, doprof_null);
}
#endif /* not _WIN32 */


static void R_EndProfiling(void)
{
#ifdef _WIN32
    SetEvent(ProfileEvent);
    CloseHandle(MainThread);
#else /* not _WIN32 */
    struct itimerval itv;

    itv.it_interval.tv_sec = 0;
    itv.it_interval.tv_usec = 0;
    itv.it_value.tv_sec = 0;
    itv.it_value.tv_usec = 0;
    setitimer(ITIMER_PROF, &itv, nullptr);
    signal(SIGPROF, doprof_null);

#endif /* not _WIN32 */
    if(R_ProfileOutfile) fclose(R_ProfileOutfile);
    R_ProfileOutfile = nullptr;
    R_Profiling = false;
    if (R_Srcfiles_buffer) {
	R_ReleaseObject(R_Srcfiles_buffer);
	R_Srcfiles_buffer = nullptr;
    }
    if (R_Profiling_Error) 
    	warning(_("source files skipped by Rprof; please increase '%s'"), R_Profiling_Error == 1 ? "numfiles" : "bufsize");
}

static void R_InitProfiling(SEXP filename, int append, double dinterval,
			    int mem_profiling, int gc_profiling,
			    int line_profiling, int filter_callframes,
			    int numfiles, int bufsize)
{
#ifndef _WIN32
    struct itimerval itv;
#else
    int wait;
    HANDLE Proc = GetCurrentProcess();
#endif
    int interval;

    interval = (int)(1e6 * dinterval + 0.5);
    if(R_ProfileOutfile) R_EndProfiling();
    R_ProfileOutfile = RC_fopen(filename, append ? "a" : "w", TRUE);
    if (R_ProfileOutfile == nullptr)
	error(_("Rprof: cannot open profile file '%s'"), translateChar(filename));
    if(mem_profiling)
	fprintf(R_ProfileOutfile, "memory profiling: ");
    if(gc_profiling)
	fprintf(R_ProfileOutfile, "GC profiling: ");
    if(line_profiling)
	fprintf(R_ProfileOutfile, "line profiling: ");
    fprintf(R_ProfileOutfile, "sample.interval=%d\n", interval);

    R_Mem_Profiling=mem_profiling;
    if (mem_profiling)
	reset_duplicate_counter();

    R_Profiling_Error = 0;
    R_Line_Profiling = line_profiling;
    R_GC_Profiling = gc_profiling;
    R_Filter_Callframes = filter_callframes;

    if (line_profiling) {
	/* Allocate a big RAW vector to use as a buffer.  The first len1 bytes are an array of pointers
	   to strings; the actual strings are stored in the second len2 bytes. */
	R_Srcfile_bufcount = numfiles;
	size_t len1 = R_Srcfile_bufcount*sizeof(char *), len2 = bufsize;
	R_PreserveObject( R_Srcfiles_buffer = Rf_allocVector(RAWSXP, len1 + len2) );
 //	memset(RAW(R_Srcfiles_buffer), 0, len1+len2);
	R_Srcfiles = (char **) RAW(R_Srcfiles_buffer);
	R_Srcfiles[0] = (char *)RAW(R_Srcfiles_buffer) + len1;
	*(R_Srcfiles[0]) = '\0';
    }

#ifdef _WIN32
    /* need to duplicate to make a real handle */
    DuplicateHandle(Proc, GetCurrentThread(), Proc, &MainThread,
		    0, FALSE, DUPLICATE_SAME_ACCESS);
    wait = interval/1000;
    if(!(ProfileEvent = CreateEvent(nullptr, FALSE, FALSE, nullptr)) ||
       (_beginthread(ProfileThread, 0, &wait) == -1))
	R_Suicide(_("unable to create profiling thread"));
    Sleep(wait/2); /* suspend this thread to ensure that the other one starts */
#else /* not _WIN32 */
#ifdef HAVE_PTHREAD
    R_profiled_thread = pthread_self();
#else
    error(_("profiling requires 'pthread' support"));
#endif

    signal(SIGPROF, doprof);

    itv.it_interval.tv_sec = 0;
    itv.it_interval.tv_usec = interval;
    itv.it_value.tv_sec = 0;
    itv.it_value.tv_usec = interval;
    if (setitimer(ITIMER_PROF, &itv, nullptr) == -1)
	R_Suicide(_("setting profile timer failed"));
#endif /* not _WIN32 */
    R_Profiling = true;
}

SEXP do_Rprof(SEXP args)
{
    SEXP filename;
    int append_mode, mem_profiling, gc_profiling, line_profiling,
	filter_callframes;
    double dinterval;
    int numfiles, bufsize;

#ifdef BC_PROFILING
    if (bc_profiling) {
	warning(_("cannot use R profiling while byte code profiling"));
	return R_NilValue;
    }
#endif
    if (!isString(filename = CAR(args)) || (LENGTH(filename)) != 1)
	error(_("invalid '%s' argument"), "filename");
					      args = CDR(args);
    append_mode = asLogical(CAR(args));       args = CDR(args);
    dinterval = asReal(CAR(args));            args = CDR(args);
    mem_profiling = asLogical(CAR(args));     args = CDR(args);
    gc_profiling = asLogical(CAR(args));      args = CDR(args);
    line_profiling = asLogical(CAR(args));    args = CDR(args);
    filter_callframes = asLogical(CAR(args));  args = CDR(args);
    numfiles = asInteger(CAR(args));	      args = CDR(args);
    if (numfiles < 0)
	error(_("invalid '%s' argument"), "numfiles");
    bufsize = asInteger(CAR(args));
    if (bufsize < 0)
	error(_("invalid '%s' argument"), "bufsize");

    filename = STRING_ELT(filename, 0);
    if (LENGTH(filename))
	R_InitProfiling(filename, append_mode, dinterval, mem_profiling,
			gc_profiling, line_profiling, filter_callframes,
			numfiles, bufsize);
    else
	R_EndProfiling();
    return R_NilValue;
}
#else /* not R_PROFILING */

SEXP do_Rprof(SEXP args)
{
    error(_("R profiling is not available on this system"));
    return R_NilValue;		/* -Wall */
}
#endif /* not R_PROFILING */

/* NEEDED: A fixup is needed in browser, because it can trap errors,
 *	and currently does not reset the limit to the right value. */

HIDDEN void check_stack_balance(SEXP op, size_t save)
{
	if (save == ProtectStack::size())
		return;
	REprintf(_("Warning: stack imbalance in '%s', current %d, expected %d\n"), PRIMNAME(op), save, ProtectStack::size());
}

static SEXP forcePromise(SEXP e)
{
	Promise *prom = SEXP_downcast<Promise *>(e);
	return prom->force();
}

/*
 * Protecting the Stack During Possibly Mutating Operations
 *
 * Values below R_BCProtTop should be protected during a mutating
 * operation by incrementing their link counts. Actual incrementing is
 * deferred until a call to INCLNK_stack_commit, which should happen
 * before a mutation that might affect stack values. (applydefine() in
 * the AST interpreter, STARTASSIGN/STARTASSIGN2 and INCLNK/INCLNKSTK
 * in the byte code interpreter. Deferring until needed avoids the
 * cost of incrementing and decrementing for code written in a
 * functional style.
 */

static R_bcstack_t *R_BCProtCommitted;

inline static void INCLNK_stack(R_bcstack_t *top)
{
    R_BCProtTop = top;
}

inline static void INCLNK_stack_commit()
{
    if (R_BCProtCommitted < R_BCProtTop) {
	R_bcstack_t *base = R_BCProtCommitted;
	R_bcstack_t *top = R_BCProtTop;
	for (R_bcstack_t *p = base; p < top; p++) {
	    if (p->tag == RAWMEM_TAG || p->tag == CACHESZ_TAG)
		p += p->u.ival;
	    else if (p->tag == NILSXP)
		INCREMENT_LINKS(p->u.sxpval);
	}
	R_BCProtCommitted = R_BCProtTop;
    }
}

inline static void DECLNK_stack(R_bcstack_t *base)
{
    if (base < R_BCProtCommitted) {
	R_bcstack_t *top = R_BCProtCommitted;
	for (R_bcstack_t *p = base; p < top; p++) {
	    if (p->tag == RAWMEM_TAG || p->tag == CACHESZ_TAG)
		p += p->u.ival;
	    else if (p->tag == NILSXP)
		DECREMENT_LINKS(p->u.sxpval);
	}
	R_BCProtCommitted = base;
    }
    R_BCProtTop = base;
}

HIDDEN void R_BCProtReset(R_bcstack_t *ptop)
{
    DECLNK_stack(ptop);
}

#define INCREMENT_BCSTACK_LINKS()            \
	R_bcstack_t *ibcl_oldptop = R_BCProtTop; \
	do                                       \
	{                                        \
		if (R_BCNodeStackTop > R_BCProtTop)  \
			INCLNK_stack(R_BCNodeStackTop);  \
	} while (0)

#define DECREMENT_BCSTACK_LINKS()       \
	do                                  \
	{                                   \
		if (R_BCProtTop > ibcl_oldptop) \
			DECLNK_stack(ibcl_oldptop); \
	} while (0)

RObject *Expression::evaluate(Environment *env)
{
	SEXP op;
	SEXP tmp;
	if (car()->sexptype() == SYMSXP)
	{
		/* This will throw an error if the function is not found */
		SEXP ecall = this;

		/* This picks the correct/better error expression for
	       replacement calls running in the AST interpreter. */
		if (R_GlobalContext &&
			(R_GlobalContext->getCallFlag() == CTXT_CCODE))
			ecall = R_GlobalContext->getCall();
		PROTECT(op = Rf_findFun3(car(), env, ecall));
	}
	else
		PROTECT(op = Rf_eval(car(), env));

	if (RTRACE(op) && R_current_trace_state())
	{
		Rprintf(_("trace: "));
		Rf_PrintValue(this);
	}
	if (TYPEOF(op) == SPECIALSXP)
	{
		auto save = ProtectStack::size();
		int flag = PRIMPRINT(op);
		const void *vmax = vmaxget();
		Evaluator::enableResultPrinting(flag != 1);
		tmp = PRIMFUN(op)(this, op, tail(), env);
#ifdef CHECK_VISIBILITY
		if (flag < 2 && Evaluator::resultPrinted() == flag)
		{
			char *nm = PRIMNAME(op);
			if (strcmp(nm, "for") && strcmp(nm, "repeat") && strcmp(nm, "while") && strcmp(nm, "[[<-") && strcmp(nm, "on.exit"))
				printf(_("vis: special %s\n", nm));
		}
#endif
		if (flag < 2)
			Evaluator::enableResultPrinting(flag != 1);
		check_stack_balance(op, save);
		vmaxset(vmax);
	}
	else if (TYPEOF(op) == BUILTINSXP)
	{
		auto save = ProtectStack::size();
		int flag = PRIMPRINT(op);
		const void *vmax = vmaxget();
		RCNTXT cntxt;
		PROTECT(tmp = evalList(tail(), env, this, 0));
		if (flag < 2)
			Evaluator::enableResultPrinting(flag != 1);
		/* We used to insert a context only if profiling,
	       but helps for tracebacks on .C etc. */
		if (R_Profiling || (PPINFO(op).kind == PP_FOREIGN))
		{
			SEXP oldref = R_Srcref;
			cntxt.start(CTXT_BUILTIN, this, R_BaseEnv, R_BaseEnv, R_NilValue, R_NilValue);
			R_Srcref = nullptr;
			tmp = PRIMFUN(op)(this, op, tmp, env);
			R_Srcref = oldref;
			cntxt.end();
		}
		else
		{
			tmp = PRIMFUN(op)(this, op, tmp, env);
		}
#ifdef CHECK_VISIBILITY
		if (flag < 2 && Evaluator::resultPrinted() == flag)
		{
			char *nm = PRIMNAME(op);
			printf(_("vis: builtin %s\n"), nm);
		}
#endif
		if (flag < 2)
			Evaluator::enableResultPrinting(flag != 1);
		UNPROTECT(1);
		check_stack_balance(op, save);
		vmaxset(vmax);
	}
	else if (TYPEOF(op) == CLOSXP)
	{
		SEXP pargs = promiseArgs(tail(), env);
		PROTECT(pargs);
		tmp = Rf_applyClosure(this, op, pargs, env, R_NilValue);
		unpromiseArgs(pargs);
		UNPROTECT(1);
	}
	else
		Rf_error(_("attempt to apply non-function"));
	UNPROTECT(1);
	return tmp;
}

/* Return value of "e" evaluated in "rho". */

/* some places, e.g. deparse2buff, call this with a promise and rho = nullptr */
RObject *Evaluator::evaluate(RObject *object, Environment *env)
{
	enableResultPrinting(true);

	/* this is needed even for self-evaluating objects or something like
       'while (TRUE) NULL' will not be interruptable */
	if (--s_countdown == 0)
	{
		R_CheckUserInterrupt();
#ifndef IMMEDIATE_FINALIZERS
		/* finalizers are run here since this should only be called at
	   points where running arbitrary code should be safe */
		R_RunPendingFinalizers();
#endif
		s_countdown = s_countdown_start;
	}

	bool bcintactivesave = R_BCIntActive;
	R_BCIntActive = false;

	if (!env)
		Rf_error(_("'rho' argument cannot be C NULL: detected in C-level '%s' function"), "eval");
	if (!Rf_isEnvironment(env))
		Rf_error(_("'rho' argument must be an environment not %s: detected in C-level '%s' function"), Rf_type2char(TYPEOF(env)), "eval");

	/* Save the current srcref context. */

	SEXP srcrefsave = R_Srcref;

	/* The use of depthsave below is necessary because of the
       possibility of non-local returns from evaluation.  Without this
       an "expression too complex error" is quite likely. */

	unsigned int depthsave = s_depth++;

	/* We need to explicit set a NULL call here to circumvent attempts
       to deparse the call in the error-handler */
	if (s_depth > s_depth_threshold)
	{
		Evaluator::extraDepth(true);
		Rf_errorcall(nullptr, _("evaluation is nested too deeply: infinite recursion / options(expressions=)?"));
	}
	R_CheckStack();

#ifdef _WIN32
	/* This is an inlined version of Rwin_fpreset (src/gnuwin/extra.cpp)
       and resets the precision, rounding and exception modes of a ix86
       fpu.
     */
	__asm__("fninit");
#endif

	RObject *tmp = nullptr;
	if (object)
		tmp = object->evaluate(env);

	s_depth = depthsave;
	R_Srcref = srcrefsave;
	R_BCIntActive = bcintactivesave;
	return (tmp);
}

SEXP Rf_eval(SEXP e, SEXP rho)
{
	return evaluate(e, SEXP_downcast<Environment *>(rho));
}

HIDDEN
void R::SrcrefPrompt(const char *prefix, SEXP srcref)
{
    /* If we have a valid srcref, use it */
    if (srcref && srcref != R_NilValue) {
	if (TYPEOF(srcref) == VECSXP) srcref = VECTOR_ELT(srcref, 0);
	SEXP srcfile = getAttrib(srcref, R_SrcfileSymbol);
	if (TYPEOF(srcfile) == ENVSXP) {
	    SEXP filename = findVar(Symbol::obtain("filename"), srcfile);
	    if (isString(filename) && length(filename)) {
		Rprintf(_("%s at %s#%d: "), prefix, CHAR(STRING_ELT(filename, 0)), asInteger(srcref));
		return;
	    }
	}
    }
    /* default: */
    Rprintf("%s: ", prefix);
}

/* JIT support */
using R_exprhash_t = unsigned long;

static R_exprhash_t hash(unsigned char *str, int n, R_exprhash_t hash)
{
	// djb2 from http://www.cse.yorku.ca/~oz/hash.html
	// (modified for n-byte lengths)

	for (int i = 0; i < n; i++)
		hash = ((hash << 5) + hash) + str[i]; /* hash * 33 + c */

	return hash;
}

namespace
{
	template <typename T>
	inline R_exprhash_t HASH(T x, int h) { return hash((unsigned char *)&x, sizeof(x), h); }
} // namespace

static R_exprhash_t hashexpr1(SEXP e, R_exprhash_t h)
{
    int len = length(e);
    int type = TYPEOF(e);
    h = HASH(type, h);
    h = HASH(len, h);

    switch(type) {
    case LANGSXP:
    case LISTSXP:
	/**** safer to only follow while CDR is LANGSXP/LISTSXP */
	for (; e != R_NilValue; e = CDR(e))
	    h = hashexpr1(CAR(e), h);
	return h;
    case LGLSXP:
	if (len != 1) break; /* non-scalars hashed by address */
	for (int i = 0; i < len; i++) {
	    int ival = LOGICAL(e)[i];
	    h = HASH(ival, h);
	}
	return h;
    case INTSXP:
	if (len != 1) break; /* non-scalars hashed by address */
	for (int i = 0; i < len; i++) {
	    int ival = INTEGER(e)[i];
	    h = HASH(ival, h);
	}
	return h;
    case REALSXP:
	if (len != 1) break; /* non-scalars hashed by address */
	for (int i = 0; i < len; i++) {
	    double dval = REAL(e)[i];
	    h = HASH(dval, h);
	}
	return h;
    case STRSXP:
	if (len != 1) break; /* non-scalars hashed by address */
	for (int i = 0; i < len; i++) {
	    SEXP cval = STRING_ELT(e, i);
	    h = hash((unsigned char *) CHAR(cval), LENGTH(cval), h);
	}
	return h;
    }

    return HASH(e, h);
}

inline static SEXP getSrcref(SEXP srcrefs, int ind);
static R_exprhash_t hashsrcref(SEXP e, R_exprhash_t h)
{
    if (TYPEOF(e) == INTSXP && LENGTH(e) >= 6) {
	for(int i = 0; i < 6; i++) {
	    int ival = INTEGER(e)[i];
	    h = HASH(ival, h);
	}
	/* FIXME: update this when deep-comparison of srcref is available */
	SEXP srcfile = getAttrib(e, R_SrcfileSymbol);
	h = HASH(srcfile, h);
    }
    return h;
}

static R_exprhash_t hashexpr(SEXP e)
{
    return hashexpr1(e, 5381);
}

static R_exprhash_t hashfun(SEXP f)
{
    R_exprhash_t h = hashexpr(BODY(f));
    if (getAttrib(BODY(f), R_SrcrefSymbol) == R_NilValue)
	h = hashsrcref(getAttrib(f, R_SrcrefSymbol), h);
    return h;
}

static void loadCompilerNamespace(void)
{
    SEXP fun;
	SEXP arg, expr;

    PROTECT(fun = Symbol::obtain("getNamespace"));
    PROTECT(arg = mkString("compiler"));
    PROTECT(expr = lang2(fun, arg));
    eval(expr, R_GlobalEnv);
    UNPROTECT(3);
}

static void checkCompilerOptions(int jitEnabled)
{
    bool old_visible = Evaluator::resultPrinted();
    SEXP packsym, funsym, call, fcall, arg;

    packsym = Symbol::obtain("compiler");
    funsym = Symbol::obtain("checkCompilerOptions");

    PROTECT(arg = ScalarInteger(jitEnabled));
    PROTECT(fcall = lang3(R_TripleColonSymbol, packsym, funsym));
    PROTECT(call = lang2(fcall, arg));
    eval(call, R_GlobalEnv);
    UNPROTECT(3);
    Evaluator::enableResultPrinting(old_visible);
}

static GCRoot<Symbol> R_IfSymbol(nullptr);
static GCRoot<Symbol> R_ForSymbol(nullptr);
static GCRoot<Symbol> R_WhileSymbol(nullptr);
static GCRoot<Symbol> R_RepeatSymbol(nullptr);

constexpr R_xlen_t JIT_CACHE_SIZE = 1024;
static GCRoot<> JIT_cache(nullptr);
static R_exprhash_t JIT_cache_hashes[JIT_CACHE_SIZE];

/**** allow MIN_JIT_SCORE, or both, to be changed by environment variables? */
static int MIN_JIT_SCORE = 50;
#define LOOP_JIT_SCORE MIN_JIT_SCORE

static struct { unsigned long count, envcount, bdcount; } jit_info = {0, 0, 0};

HIDDEN void R::R_init_jit_enabled(void)
{
    /* Need to force the lazy loading promise to avoid recursive
       promise evaluation when JIT is enabled. Might be better to do
       this in baseloader.R. */
    eval(Symbol::obtain(".ArgsEnv"), R_BaseEnv);

    int val = 3; /* turn JIT on by default */
    char *enable = getenv("R_ENABLE_JIT");
    if (enable)
	val = atoi(enable);
    if (val) {
	loadCompilerNamespace();
	checkCompilerOptions(val);
    }
    R_jit_enabled = val;

    if (R_compile_pkgs <= 0) {
	char *compile = getenv("_R_COMPILE_PKGS_");
	if (compile) {
	    int val = atoi(compile);
	    if (val > 0)
		R_compile_pkgs = TRUE;
	    else
		R_compile_pkgs = FALSE;
	}
    }

	if (R_disable_bytecode == false)
	{
		char *disable = getenv("R_DISABLE_BYTECODE");
		if (disable)
		{
			int val = atoi(disable);
			R_disable_bytecode = (val > 0);
		}
	}

/* -1 ... duplicate constants on LDCONST and PUSHCONSTARG, no checking
	0 ... no checking (no duplication for >= 0) [DEFAULT]
	1 ... check at error, session exit and reclamation
	2 ... check also at full GC
	3 ... check also at partial GC
	4 ... check also at .Call
	5 ... (very) verbose report on modified constants
 */
    if (R_check_constants <= 1) {
	char *check = getenv("R_CHECK_CONSTANTS");
	if (check)
	    R_check_constants = atoi(check);
    }

    /* initialize JIT variables */
    R_IfSymbol = Symbol::obtain("if");
    R_ForSymbol = Symbol::obtain("for");
    R_WhileSymbol = Symbol::obtain("while");
    R_RepeatSymbol = Symbol::obtain("repeat");

    R_PreserveObject(JIT_cache = Rf_allocVector(VECSXP, JIT_CACHE_SIZE));
}

static int JIT_score(SEXP e)
{
    if (TYPEOF(e) == LANGSXP) {
	SEXP fun = CAR(e);
	if (fun == R_IfSymbol) {
	    int cons = JIT_score(CADR(e));
	    int alt =  JIT_score(CADDR(e));
	    return cons > alt ? cons : alt;
	}
	else if (fun == R_ForSymbol ||
		 fun == R_WhileSymbol ||
		 fun == R_RepeatSymbol)
	    return LOOP_JIT_SCORE;
	else {
	    int score = 1;
	    for (SEXP args = CDR(e); args != R_NilValue; args = CDR(args))
		score += JIT_score(CAR(args));
	    return score;
	}
    }
    else return 1;
}

#define STRATEGY_NO_SMALL 0
#define STRATEGY_TOP_SMALL_MAYBE 1
#define STRATEGY_ALL_SMALL_MAYBE 2
#define STRATEGY_NO_SCORE 3
#define STRATEGY_NO_CACHE 4
/* max strategy index is hardcoded in R_CheckJIT */

/*
  NO_CACHE
      functions are compiled 1st time seen
        code is never cached

  NO_SCORE
      functions are compiled 1st time seen
        code is cached
	in case of conflict function may be marked NOJIT

  ALL_SMALL_MAYBE
      functions with small score are compiled 2nd time seen
      function with high score are compiled
          1st time seen if top-level, 2nd time seen otherwise

  TOP_SMALL_MAYBE
      functions with small score compiled
          2nd time seen if top-level, never otherwise
      functions with high score compiled
          1st time seen if top-level, 2nd time seen otherwise
*/

static int jit_strategy = -1;

inline static bool R_CheckJIT(SEXP fun)
{
    /* to help with testing */
    if (jit_strategy < 0) {
	int dflt = R_jit_enabled == 1 ?
	    STRATEGY_NO_SMALL : STRATEGY_TOP_SMALL_MAYBE;
	int val = dflt;
	char *valstr = getenv("R_JIT_STRATEGY");
	if (valstr)
	    val = atoi(valstr);
	if (val < 0 || val > 4)
	    jit_strategy = dflt;
	else
	    jit_strategy = val;

	valstr = getenv("R_MIN_JIT_SCORE");
	if (valstr)
	    MIN_JIT_SCORE = atoi(valstr);
    }

    SEXP body = BODY(fun);

    if (R_jit_enabled > 0 && TYPEOF(body) != BCODESXP &&
	!R_disable_bytecode && ! NOJIT(fun)) {

	if (MAYBEJIT(fun)) {
	    /* function marked as MAYBEJIT the first time now seen
	       twice, so go ahead and compile */
	    UNSET_MAYBEJIT(fun);
	    return true;
	}

	if (jit_strategy == STRATEGY_NO_SCORE ||
	    jit_strategy == STRATEGY_NO_CACHE)
	    return true;

	int score = JIT_score(body);
	if (jit_strategy == STRATEGY_ALL_SMALL_MAYBE)
	    if (score < MIN_JIT_SCORE) { SET_MAYBEJIT(fun); return false; }

	if (CLOENV(fun) == R_GlobalEnv) {
	    /* top level functions are only compiled if score is high enough */
	    if (score < MIN_JIT_SCORE) {
		if (jit_strategy == STRATEGY_TOP_SMALL_MAYBE)
		    SET_MAYBEJIT(fun);
		else
		    SET_NOJIT(fun);
		return false;
	    }
	    else return true;
	}
	else {
	    /* only compile non-top-level function if score is high
	       enough and seen twice */
	    if (score < MIN_JIT_SCORE) {
		SET_NOJIT(fun);
		return false;
	    }
	    else {
		SET_MAYBEJIT(fun);
		return false;
	    }
	}
    }
    return false;
}

#ifdef DEBUG_JIT
#define PRINT_JIT_INFO                                    \
	REprintf("JIT cache hits: %ld; env: %ld; body %ld\n", \
			 jit_info.count, jit_info.envcount, jit_info.bdcount)
#else
#define PRINT_JIT_INFO	do { } while(0)
#endif

/* This makes a snapshot of the local variables in cmpenv and creates
   a new environment with the same top level environment and bindings
   with value R_NilValue for the local variables. This guards against
   the cmpenv changing after being entered in the cache, and also
   allows large values that might be bound to local variables in
   cmpenv to be reclaimed (also, some package tests, e.g. in shiny, test
   when things get reclaimed). Standard local frames are processed directly,
   hashed frames are processed via lsInternal3, which involves extra
   allocations, but should be used rarely. If a local environment is
   of unsupported type, topenv is returned as a valid conservative
   answer.

   Since we compute the local variables at compile
   time we should record them in the byte code object and use the
   recorded value. */
inline static void cmpenv_enter_frame(SEXP frame, SEXP newenv)
{
    for (; frame != R_NilValue; frame = CDR(frame))
	defineVar(TAG(frame), R_NilValue, newenv);
}

inline static SEXP make_cached_cmpenv(SEXP fun)
{
    SEXP frmls = FORMALS(fun);
    SEXP cmpenv = CLOENV(fun);
    SEXP top = topenv(R_NilValue, cmpenv);
    if (cmpenv == top && frmls == R_NilValue)
	return cmpenv;
    else {
	SEXP newenv = PROTECT(NewEnvironment(R_NilValue, R_NilValue, top));
	for (; frmls != R_NilValue; frmls = CDR(frmls))
	    defineVar(TAG(frmls), R_NilValue, newenv);
	for (SEXP env = cmpenv; env != top; env = ENCLOS(env)) {
		cmpenv_enter_frame(FRAME(env), newenv);
		/* topenv is a safe conservative answer; if a closure
		   defines anything, its environment will not match, and
		   it will never be compiled */
		/* FIXME: would it be safe to simply ignore elements of
		   of these environments? */
	}
	UNPROTECT(1); /* newenv */
	return newenv;
    }
}

/* Cache entries are CONS cells with the body in CAR, the environment
   in CDR, and the Srcref in the TAG. */
inline static void set_jit_cache_entry(R_exprhash_t hash, SEXP val)
{
    int hashidx = hash % JIT_CACHE_SIZE;

    PROTECT(val);
    SEXP entry = CONS(BODY(val), make_cached_cmpenv(val));
    SET_VECTOR_ELT(JIT_cache, hashidx, entry);
    SET_TAG(entry, getAttrib(val, R_SrcrefSymbol));
    UNPROTECT(1); /* val */

    JIT_cache_hashes[hashidx] = hash;
}

inline static SEXP jit_cache_code(SEXP entry)
{
    return CAR(entry);
}

inline static SEXP jit_cache_env(SEXP entry)
{
    return CDR(entry);
}

inline static SEXP jit_cache_srcref(SEXP entry)
{
    return TAG(entry);
}

/* forward declaration */
static SEXP bytecodeExpr(SEXP);

inline static SEXP jit_cache_expr(SEXP entry)
{
    return bytecodeExpr(jit_cache_code(entry));
}

inline static SEXP get_jit_cache_entry(R_exprhash_t hash)
{
    int hashidx = hash % JIT_CACHE_SIZE;
    if (JIT_cache_hashes[hashidx] == hash) {
	SEXP entry = VECTOR_ELT(JIT_cache, hashidx);
	if (TYPEOF(jit_cache_code(entry)) == BCODESXP)
	    return entry;
	else
	    /* function has been de-compiled; clear the cache entry */
	    SET_VECTOR_ELT(JIT_cache, hashidx, R_NilValue);
    }
    return R_NilValue;
}

inline static Rboolean jit_expr_match(SEXP expr, SEXP body)
{
    /*** is 16 right here??? does this need to be faster??? */
    return R_compute_identical(expr, body, 16);
}

inline static SEXP cmpenv_topenv(SEXP cmpenv)
{
    return topenv(R_NilValue, cmpenv);
}

inline static bool cmpenv_exists_local(SEXP sym, SEXP cmpenv, SEXP top)
{
    if (cmpenv != top)
	for (SEXP frame = FRAME(cmpenv);
	     frame != R_NilValue;
	     frame = CDR(frame))
	    if (TAG(frame) == sym)
		return true;
    return false;
}

inline static Rboolean jit_env_match(SEXP cmpenv, SEXP fun)
{
    /* Can code compiled for environment cmpenv be used as compiled
       code for environment env?  These tests rely on the assumption
       that compilation is only affected by what variables are bound,
       not their values. So as long as both cmpenv and env have the
       same top level environment and all local bindings present in
       the formals and environment of fun are also present in cmpenv
       the code for cmpenv can be reused, though it might be less
       efficient if a binding in cmpenv prevents an optimization that
       would be possible in env. */

    SEXP env = CLOENV(fun);
    SEXP top = topenv(R_NilValue, env);

    if (top == cmpenv_topenv(cmpenv)) {
	for (SEXP frmls = FORMALS(fun); frmls != R_NilValue; frmls = CDR(frmls))
	    if (! cmpenv_exists_local(TAG(frmls), cmpenv, top))
		return FALSE;
	for (; env != top; env = ENCLOS(env)) {
		/* To keep things simple, for a match this code
		   requires that the local frames be standard unhashed
		   frames. */
		for (SEXP frame = FRAME(env);
		     frame != R_NilValue;
		     frame = CDR(frame))
		    if (! cmpenv_exists_local(TAG(frame), cmpenv, top))
			return FALSE;
	}
	return TRUE;
    }
    else return FALSE;
}

inline static Rboolean jit_srcref_match(SEXP cmpsrcref, SEXP srcref)
{
    return R_compute_identical(cmpsrcref, srcref, 0);
}

HIDDEN SEXP R::R_cmpfun1(SEXP fun)
{
    bool old_visible = Evaluator::resultPrinted();
    SEXP packsym, funsym, call, fcall, val;

    packsym = Symbol::obtain("compiler");
    funsym = Symbol::obtain("tryCmpfun");

    PROTECT(fcall = lang3(R_TripleColonSymbol, packsym, funsym));
    PROTECT(call = lang2(fcall, fun));
    PROTECT(val = eval(call, R_GlobalEnv));
    if (TYPEOF(BODY(val)) != BCODESXP)
	/* Compilation may have failed because R alocator could not malloc
	   memory to extend the R heap, so we run GC to release some pages.
	   This problem has been observed while byte-compiling packages on
	   installation: serialization uses malloc to allocate buffers and
	   fails when the compiler makes R allocator exhaust malloc memory.
	   A more general solution might be to run the GC conditionally inside
	   error handling. */
	R_gc();
    UNPROTECT(3); /* fcall, call, val */

    Evaluator::enableResultPrinting(old_visible);
    return val;
}

/* fun is modified in-place when compiled */
static void R_cmpfun(SEXP fun)
{
    R_exprhash_t hash = 0;
    if (jit_strategy != STRATEGY_NO_CACHE) {
	hash = hashfun(fun);
	SEXP entry = get_jit_cache_entry(hash);

	if (entry != R_NilValue) {
	    jit_info.count++;
	    if (jit_env_match(jit_cache_env(entry), fun)) {
		jit_info.envcount++;
		if (jit_expr_match(jit_cache_expr(entry), BODY(fun))) {
		    jit_info.bdcount++;
		    /* if function body has a srcref, all srcrefs compiled
		       in that function only depend on the body srcref;
		       but, otherwise the srcrefs compiled in are taken
		       from the function (op) */
		    if (getAttrib(BODY(fun), R_SrcrefSymbol) != R_NilValue ||
			jit_srcref_match(jit_cache_srcref(entry),
					 getAttrib(fun, R_SrcrefSymbol))) {
			PRINT_JIT_INFO;
			SET_BODY(fun, jit_cache_code(entry));
			/**** reset the cache here?*/
			return;
		    }
		}
		/* The functions probably differ only in source references
		   (for functions with bodies that have no source references
		   we know for sure, for other functions we speculate).
		   Therefore, we allow re-compilation and re-caching. This
		   situation may be caused e.g. by re-sourcing the same source
		   file or re-pasting the same definitions for a function in
		   interactive R session. Note srcref information includes
		   environments (srcfile), which are now compared by address,
		   so it may be we actually have logically identical source
		   references, anyway. */
		/* FIXME: revisit this when deep comparison of environments
			  (and srcrefs) is available */
	    } else {
		SET_NOJIT(fun);
		/**** also mark the cache entry as NOJIT, or as need to see
		      many times? */
		return;
	    }
	}
	PRINT_JIT_INFO;
    }

    SEXP val = R_cmpfun1(fun);

    if (TYPEOF(BODY(val)) != BCODESXP)
	SET_NOJIT(fun);
    else {
	if (jit_strategy != STRATEGY_NO_CACHE)
	    set_jit_cache_entry(hash, val); /* val is protected by callee */
	SET_BODY(fun, BODY(val));
    }
}

static SEXP R_compileExpr(SEXP expr, SEXP rho)
{
    bool old_visible = Evaluator::resultPrinted();
    SEXP packsym, funsym, quotesym;
    SEXP qexpr, call, fcall, val;

    packsym = Symbol::obtain("compiler");
    funsym = Symbol::obtain("tryCompile");
    quotesym = Symbol::obtain("quote");

    PROTECT(fcall = lang3(R_TripleColonSymbol, packsym, funsym));
    PROTECT(qexpr = lang2(quotesym, expr));
    /* compile(e, env, options, srcref) */
    PROTECT(call = lang5(fcall, qexpr, rho, R_NilValue, R_getCurrentSrcref()));
    val = eval(call, R_GlobalEnv);
    UNPROTECT(3);
    Evaluator::enableResultPrinting(old_visible);
    return val;
}

static Rboolean R_compileAndExecute(SEXP call, SEXP rho)
{
    int old_enabled = R_jit_enabled;
    SEXP code;
    Rboolean ans = FALSE;

    R_jit_enabled = 0;
    PROTECT(call);
    PROTECT(rho);
    PROTECT(code = R_compileExpr(call, rho));
    R_jit_enabled = old_enabled;

    if (TYPEOF(code) == BCODESXP) {
	bcEval(code, rho, TRUE);
	ans = TRUE;
    }

    UNPROTECT(3);
    return ans;
}

HIDDEN SEXP do_enablejit(SEXP call, SEXP op, SEXP args, SEXP rho)
{
    int old = R_jit_enabled, new_;
    checkArity(op, args);
    new_ = asInteger(CAR(args));
    if (new_ >= 0) {
	if (new_ > 0)
	    loadCompilerNamespace();
	checkCompilerOptions(new_);
	R_jit_enabled = new_;
    }
    /* negative 'new_' just returns 'old' */
    return ScalarInteger(old);
}

HIDDEN SEXP do_compilepkgs(SEXP call, SEXP op, SEXP args, SEXP rho)
{
    int old = R_compile_pkgs, new_;
    checkArity(op, args);
    new_ = asLogical(CAR(args));
    if (new_ != NA_LOGICAL && new_)
	loadCompilerNamespace();
    R_compile_pkgs = new_;
    return ScalarLogical(old);
}

/* this function gets the srcref attribute from a statement block,
   and confirms it's in the expected format */

inline static SEXP getBlockSrcrefs(SEXP call)
{
    SEXP srcrefs = getAttrib(call, R_SrcrefSymbol);
    if (TYPEOF(srcrefs) == VECSXP) return srcrefs;
    return R_NilValue;
}

/* this function extracts one srcref, and confirms the format */
/* It assumes srcrefs has already been validated to be a VECSXP or NULL */

inline static SEXP getSrcref(SEXP srcrefs, int ind)
{
    SEXP result;
    if (!isNull(srcrefs)
	&& length(srcrefs) > ind
	&& !isNull(result = VECTOR_ELT(srcrefs, ind))
	&& TYPEOF(result) == INTSXP
	&& length(result) >= 6)
	return result;
    else
	return R_NilValue;
}

inline static Rboolean R_isReplaceSymbol(SEXP fun)
{
    /* fun is a replacement function name if it contains '<-'
       anywhere. For internally dispatched replacement functions this
       may occur in the middle; in other cases it will be at the
       end. */
    if (TYPEOF(fun) == SYMSXP &&
	strstr(CHAR(PRINTNAME(fun)), "<-"))
	return TRUE;
    else return FALSE;
}

/* There's another copy of this in main.cpp */
static void PrintCall(SEXP call, SEXP rho)
{
    int old_bl = R_BrowseLines,
        blines = asInteger(GetOption1(Symbol::obtain("deparse.max.lines")));
    if(blines != NA_INTEGER && blines > 0)
	R_BrowseLines = blines;

    R_PrintData pars;
    PrintInit(pars, rho);
    PrintValueRec(call, pars);

    R_BrowseLines = old_bl;
}

/* After executing a closure call the environment created for the call
   may no longer be reachable. If this is the case, then its bindings
   can be cleared to reduce the reference counts on the binding
   values.

   The environment will no longer be reachable if it is not being
   returned as the value of the closure and has no references. It will
   also no longer be reachable be the case if all references to it are
   internal cycles through its bindings. A full check for internal
   cycles would be too expensive, but the two most important cases can
   be checked at reasonable cost:

   - a promise with no other references, most likely from an
     unevaluated argument default expression;

   - a closure with no further references and not returned as the
     value, most likely a local helper function.

   The promises created for a closure call can also be cleared one the
   call is complete and the promises are no longer reachable. This
   drops reference counts on the values and the environments.
*/

static int countCycleRefs(SEXP rho, SEXP val)
{
    /* check for simple cycles */
    int crefs = 0;
    for (SEXP bdg__b = FRAME(rho);
	 bdg__b != R_NilValue && REFCNT(bdg__b) == 1;
	 bdg__b = CDR(bdg__b)) {
	if (BNDCELL_TAG(bdg__b)) continue;
	SEXP v = CAR(bdg__b);
	if (val != v) {
	    switch(TYPEOF(v)) {
	    case PROMSXP:
		if (REFCNT(v) == 1 && PRENV(v) == rho)
		    crefs++;
		break;
	    case CLOSXP:
		if (REFCNT(v) == 1 && CLOENV(v) == rho)
		    crefs++;
		break;
	    case ENVSXP: /* is this worth bothering with? */
		if (v == rho)
		    crefs++;
		break;
		default:
			break;
		}
	}
    }
    return crefs;
}

inline static void clearPromise(SEXP p)
{
    SET_PRVALUE(p, R_UnboundValue);
    SET_PRENV(p, R_NilValue);
    SET_PRCODE(p, R_NilValue); /* for calls with literal values */
}

inline static void cleanupEnvDots(SEXP d)
{
    for (; d != R_NilValue && REFCNT(d) == 1; d = CDR(d)) {
	SEXP v = CAR(d);
	if (REFCNT(v) == 1 && TYPEOF(v) == PROMSXP)
	    clearPromise(v);
	SETCAR(d, R_NilValue);
    }
}

inline static void cleanupEnvVector(SEXP v)
{
    /* This is mainly for handling results of list(...) stored as a
       local variable. It would be cheaper to just use
       DECREMENT_REFCNT. It might also make sense to max out at len =
       10 or so, and to avoid ALTREP objects. */

    /* FIXME: Disabled for now since a BUILTIN that saves its (NR)
       list can cause problems. .External.graphics does this for
       recording. Probably the best option is to not have the args go
       down as NR. Most of these are fixed now, but this still seems
       to wake things up, so hold off for now. */
    return;

    // avoid ODS compiler warning.
#ifdef FALSE
	R_xlen_t len = XLENGTH(v);
	for (R_xlen_t i = 0; i < len; i++)
		SET_VECTOR_ELT(v, i, R_NilValue);
#endif
}

inline static void R_CleanupEnvir(SEXP rho, SEXP val)
{
    if (val != rho) {
	/* release the bindings and promises in rho if rho is no
	   longer accessible from R */
	int refs = REFCNT(rho);
	if (refs > 0)
	    refs -= countCycleRefs(rho, val);
	if (refs == 0) {
<<<<<<< HEAD
	    for (SEXP bdg__b = FRAME(rho);
		 bdg__b != R_NilValue && REFCNT(bdg__b) == 1;
		 bdg__b = CDR(bdg__b)) {
		if (BNDCELL_TAG(bdg__b)) continue;
		SEXP v = CAR(bdg__b);
=======
	    for (SEXP b = FRAME(rho);
		 b && REFCNT(b) == 1;
		 b = CDR(b)) {
		if (BNDCELL_TAG(b)) continue;
		SEXP v = CAR(b);
>>>>>>> c0857733
		if (REFCNT(v) == 1 && v != val) {
		    switch(TYPEOF(v)) {
		    case PROMSXP:
			clearPromise(v);
			break;
		    case DOTSXP:
			cleanupEnvDots(v);
			break;
		    case VECSXP: /* mainly for list(...) */
			cleanupEnvVector(v);
			break;
			default:
				break;
			}
		}
		SETCAR(bdg__b, R_NilValue);
	    }
	    SET_ENCLOS(rho, R_EmptyEnv);
	}
    }
}

HIDDEN void R::unpromiseArgs(SEXP pargs)
{
    /* This assumes pargs will no longer be references. We could
       double check the refcounts on pargs as a sanity check. */
    for (; pargs != R_NilValue; pargs = CDR(pargs)) {
	SEXP v = CAR(pargs);
	if (TYPEOF(v) == PROMSXP && REFCNT(v) == 1)
	    clearPromise(v);
	SETCAR(pargs, R_NilValue);
    }
}

/* Note: GCC will not inline execClosure because it calls setjmp */
inline static SEXP R_execClosure(SEXP call, SEXP newrho, SEXP sysparent,
                                   SEXP rho, SEXP arglist, SEXP op);

/* Apply SEXP op of type CLOSXP to actuals */
SEXP Rf_applyClosure(SEXP call, SEXP op, SEXP arglist, SEXP rho, SEXP suppliedvars)
{
    SEXP formals, actuals, savedrho;
    Environment *newrho;
    SEXP f, a;

    /* formals = list of formal parameters */
    /* actuals = values to be bound to formals */
    /* arglist = the tagged list of arguments */

    /* protection against rho = nullptr */
    if (!rho)
	errorcall(call, _("'rho' argument cannot be C NULL: detected in C-level '%s' function"), "applyClosure()");
    if (!isEnvironment(rho))
	errorcall(call, _("'rho' argument must be an environment not %s: detected in C-level '%s' function"), type2char(TYPEOF(rho)), "applyClosure()");

    formals = FORMALS(op);
    savedrho = CLOENV(op);

    /*  Build a list which matches the actual (unevaluated) arguments
	to the formal paramters.  Build a new environment which
	contains the matched pairs.  matchArgs_RC is used since the
	result becomes part of the environment frame and so needs
	reference couting enabled. */

    actuals = matchArgs_RC(formals, arglist, call);
    PROTECT(newrho = SEXP_downcast<Environment*>(NewEnvironment(formals, actuals, savedrho)));

    /*  Use the default code for unbound formals.  FIXME: It looks like
	this code should preceed the building of the environment so that
	this will also go into the hash table.  */

    /* This piece of code is destructively modifying the actuals list,
       which is now also the list of bindings in the frame of newrho.
       This is one place where internal structure of environment
       bindings leaks out of envir.cpp.  It should be rewritten
       eventually so as not to break encapsulation of the internal
       environment layout.  We can live with it for now since it only
       happens immediately after the environment creation.  LT */

    // The above rewriting is in progress for CXXR.

    f = formals;
    a = actuals;
    while (f != R_NilValue) {
	if (CAR(a) == R_MissingArg && CAR(f) != R_MissingArg) {
	    SETCAR(a, mkPROMISE(CAR(f), newrho));
	    SET_MISSING(a, 2);
	}
	f = CDR(f);
	a = CDR(a);
    }

    /*  Fix up any extras that were supplied by usemethod. */

	if (suppliedvars != R_NilValue)
		Rf_addMissingVarsToNewEnv(newrho, suppliedvars);

	if (R_envHasNoSpecialSymbols(newrho))
		SET_NO_SPECIAL_SYMBOLS(newrho);

    Rboolean is_getter_call =
	(Rboolean) (CADR(call) == R_TmpvalSymbol && ! R_isReplaceSymbol(CAR(call)));

    /*  If we have a generic function we need to use the sysparent of
	the generic as the sysparent of the method because the method
	is a straight substitution of the generic.  */

    SEXP val = R_execClosure(call, newrho,
			     (R_GlobalContext->getCallFlag() == CTXT_GENERIC) ?
			     R_GlobalContext->getSysParent() : rho,
			     rho, arglist, op);
    R_CleanupEnvir(newrho, val);
    if (is_getter_call && MAYBE_REFERENCED(val))
    	val = shallow_duplicate(val);

    UNPROTECT(1); /* newrho */
    return val;
}

inline static SEXP R_execClosure(SEXP call, SEXP newrho, SEXP sysparent,
                                   SEXP rho, SEXP arglist, SEXP op)
{
    volatile SEXP body;
    RCNTXT cntxt;
    Rboolean dbg = FALSE;

    cntxt.start(CTXT_RETURN, call, newrho, sysparent, arglist, op);

    body = BODY(op);
    if (R_CheckJIT(op)) {
	int old_enabled = R_jit_enabled;
	R_jit_enabled = 0;
	R_cmpfun(op);
	body = BODY(op);
	R_jit_enabled = old_enabled;
    }

    /* Get the srcref record from the closure object. The old srcref was
       saved in cntxt. */

    R_Srcref = getAttrib(op, R_SrcrefSymbol);

    /* Debugging */

    if ((RDEBUG(op) && R_current_debug_state()) || RSTEP(op)
         || (ENV_RDEBUG(rho) && R_BrowserLastCommand == 's')) {

	dbg = TRUE;
	SET_RSTEP(op, 0);
	SET_ENV_RDEBUG(newrho, 1);
	cntxt.setBrowserFinish(false); /* Don't want to inherit the "f" */
	/* switch to interpreted version when debugging compiled code */
	if (TYPEOF(body) == BCODESXP)
	    body = bytecodeExpr(body);
	Rprintf(_("debugging in: "));
	PrintCall(call, rho);
	SrcrefPrompt("debug", R_Srcref);
	PrintValue(body);
	do_browser(call, op, R_NilValue, newrho);
    }

    /*  Set a longjmp target which will catch any explicit returns
	from the function body.  */

	bool redo = false;
	bool jumped = false;
	do
	{
		redo = false;
		try
		{
			if (!jumped)
			{
				/* make it available to on.exit and implicitly protect */
				cntxt.setReturnValue(eval(body, newrho));
				R_Srcref = cntxt.getSrcRef();
			}
			else
			{
				if (!cntxt.getJumpTarget())
				{
					/* ignores intermediate jumps for on.exits */
					if (R_ReturnedValue == R_RestartToken)
					{
						cntxt.setCallFlag(CTXT_RETURN); /* turn restart off */
						R_ReturnedValue = nullptr;	/* remove restart token */
						cntxt.setReturnValue(eval(body, newrho));
					}
					else
					{
						cntxt.setReturnValue(R_ReturnedValue);
					}
				}
				else
				{
					cntxt.setReturnValue(nullptr); /* undefined */
				}
			}
			cntxt.end();
		}
		catch (CXXR::JMPException &e)
		{
			if (e.context() != &cntxt)
				throw;
			jumped = true;
			redo = true;
		}
	} while (redo);

    if (dbg) {
	Rprintf(_("exiting from: "));
	PrintCall(call, rho);
    }

    /* clear R_ReturnedValue to allow GC to reclaim old value */
    R_ReturnedValue = nullptr;

    return cntxt.getReturnValue();
}

SEXP R_forceAndCall(SEXP e, int n, SEXP rho)
{
    SEXP fun, tmp;
    if (TYPEOF(CAR(e)) == SYMSXP)
	/* This will throw an error if the function is not found */
	PROTECT(fun = findFun(CAR(e), rho));
    else
	PROTECT(fun = eval(CAR(e), rho));

    if (TYPEOF(fun) == SPECIALSXP) {
	int flag = PRIMPRINT(fun);
	PROTECT(e);
	Evaluator::enableResultPrinting(flag != 1);
	tmp = PRIMFUN(fun) (e, fun, CDR(e), rho);
	if (flag < 2) Evaluator::enableResultPrinting(flag != 1);
	UNPROTECT(1);
    }
    else if (TYPEOF(fun) == BUILTINSXP) {
	int flag = PRIMPRINT(fun);
	PROTECT(tmp = evalList(CDR(e), rho, e, 0));
	if (flag < 2) Evaluator::enableResultPrinting(flag != 1);
	/* We used to insert a context only if profiling,
	   but helps for tracebacks on .C etc. */
	if (R_Profiling || (PPINFO(fun).kind == PP_FOREIGN)) {
	    RCNTXT cntxt;
	    SEXP oldref = R_Srcref;
	    cntxt.start(CTXT_BUILTIN, e, R_BaseEnv, R_BaseEnv, R_NilValue, R_NilValue);
	    R_Srcref = nullptr;
	    tmp = PRIMFUN(fun) (e, fun, tmp, rho);
	    R_Srcref = oldref;
	    cntxt.end();
	} else {
	    tmp = PRIMFUN(fun) (e, fun, tmp, rho);
	}
	if (flag < 2) Evaluator::enableResultPrinting(flag != 1);
	UNPROTECT(1);
    }
    else if (TYPEOF(fun) == CLOSXP) {
	PROTECT(tmp = promiseArgs(CDR(e), rho));
	SEXP a;
	int i;
	for (a = tmp, i = 0; i < n && a != R_NilValue; a = CDR(a), i++) {
	    SEXP p = CAR(a);
	    if (TYPEOF(p) == PROMSXP)
		eval(p, rho);
	    else if (p == R_MissingArg)
		errorcall(e, _("argument %d is empty"), i + 1);
	    else error(_("something weird happened"));
	}
	SEXP pargs = tmp;
	tmp = applyClosure(e, fun, pargs, rho, R_NilValue);
	unpromiseArgs(pargs);
	UNPROTECT(1);
    }
    else {
	tmp = R_NilValue; /* -Wall */
	error(_("attempt to apply non-function"));
    }

    UNPROTECT(1);
    return tmp;
}

HIDDEN SEXP do_forceAndCall(SEXP call, SEXP op, SEXP args, SEXP rho)
{
    int n = asInteger(eval(CADR(call), rho));
    SEXP e = CDDR(call);

    /* this would not be needed if CDDR(call) was a LANGSXP */
    PROTECT(e = LCONS(CAR(e), CDR(e)));
    SEXP val = R_forceAndCall(e, n, rho);
    UNPROTECT(1);
    return val;
}

/* **** FIXME: Temporary code to execute S4 methods in a way that
   **** preserves lexical scope. */

/* called from methods_list_dispatch.cpp */
SEXP R::R_execMethod(SEXP op, SEXP rho)
{
    SEXP call, arglist, callerenv, newrho, next, val;
    RCNTXT *cptr;

    /* create a new environment frame enclosed by the lexical
       environment of the method */
    PROTECT(newrho = NewEnvironment(R_NilValue, R_NilValue, CLOENV(op)));

    /* copy the bindings for the formal environment from the top frame
       of the internal environment of the generic call to the new
       frame.  need to make sure missingness information is preserved
       and the environments for any default expression promises are
       set to the new environment.  should move this to envir.cpp where
       it can be done more efficiently. */
    for (next = FORMALS(op); next != R_NilValue; next = CDR(next)) {
	SEXP symbol =  TAG(next);
	R_varloc_t loc = R_findVarLocInFrame(rho, symbol);
	if(!loc.asPairList())
	    error(_("could not find symbol \"%s\" in environment of the generic function"), CHAR(PRINTNAME(symbol)));
	int missing = R_GetVarLocMISSING(loc);
	val = R_GetVarLocValue(loc);
	SET_FRAME(newrho, CONS(val, FRAME(newrho)));
	SET_TAG(FRAME(newrho), symbol);
	if (missing) {
	    SET_MISSING(FRAME(newrho), missing);
	    if (TYPEOF(val) == PROMSXP && PRENV(val) == rho) {
		SEXP deflt;
		/* find the symbol in the method, copy its expression
		 * to the promise */
		for(deflt = FORMALS(op); deflt != R_NilValue; deflt = CDR(deflt)) {
		    if(TAG(deflt) == symbol)
			break;
		}
		if(deflt == R_NilValue)
		    error(_("symbol \"%s\" is not in environment of method"),
			  CHAR(PRINTNAME(symbol)));
		val = mkPROMISE(CAR(deflt), newrho);
	    }
	}

	/* re-promise to get referenve counts for references from rho
	   and newrho right. */
	if (TYPEOF(val) == PROMSXP)
	{
	    SETCAR(FRAME(newrho), mkPROMISE(val, rho));
	}
	}

    /* copy the bindings of the special dispatch variables in the top
       frame of the generic call to the new frame */
    defineVar(R_dot_defined, findVarInFrame(rho, R_dot_defined), newrho);
    defineVar(R_dot_Method, findVarInFrame(rho, R_dot_Method), newrho);
    defineVar(R_dot_target, findVarInFrame(rho, R_dot_target), newrho);

    /* copy the bindings for .Generic and .Methods.  We know (I think)
       that they are in the second frame, so we could use that. */
    defineVar(R_dot_Generic, findVar(R_dot_Generic, rho), newrho);
    defineVar(R_dot_Methods, findVar(R_dot_Methods, rho), newrho);

    /* Find the calling context.  Should be R_GlobalContext unless
       profiling has inserted a CTXT_BUILTIN frame. */
    cptr = R_GlobalContext;
    if (cptr->getCallFlag() & CTXT_BUILTIN)
	cptr = cptr->nextContext();

    /* The calling environment should either be the environment of the
       generic, rho, or the environment of the caller of the generic,
       the current sysparent. */
    callerenv = cptr->getSysParent(); /* or rho? */

    /* get the rest of the stuff we need from the current context,
       execute the method, and return the result */
    call = cptr->getCall();
    arglist = cptr->getPromiseArgs();
    val = R_execClosure(call, newrho, callerenv, callerenv, arglist, op);
    R_CleanupEnvir(newrho, val);
    UNPROTECT(1);
    return val;
}

static SEXP EnsureLocal(SEXP symbol, SEXP rho, R_varloc_t *ploc)
{
    SEXP vl;

    if ((vl = findVarInFrame3(rho, symbol, TRUE)) != R_UnboundValue) {
	vl = eval(symbol, rho);	/* for promises */
	if(MAYBE_SHARED(vl)) {
	    /* Using R_shallow_duplicate_attr may defer duplicating
	       data until it it is needed. If the data are duplicated,
	       then the wrapper can be discarded at the end of the
	       assignment process in try_assign_unwrap(). */
	    PROTECT(vl);
	    PROTECT(vl = R_shallow_duplicate_attr(vl));
	    defineVar(symbol, vl, rho);
	    UNPROTECT(2);
	}
	PROTECT(vl); /* R_findVarLocInFrame allocates for user databases */
	*ploc = R_findVarLocInFrame(rho, symbol);
	UNPROTECT(1);
	return vl;
    }

    vl = eval(symbol, ENCLOS(rho));
    if (vl == R_UnboundValue)
	error(_("object '%s' was not found"), EncodeChar(PRINTNAME(symbol)));

    PROTECT(vl = shallow_duplicate(vl));
    defineVar(symbol, vl, rho);
    *ploc = R_findVarLocInFrame(rho, symbol);
    UNPROTECT(1);
    return vl;
}


/* Note: If val is a language object it must be protected */
/* to prevent evaluation.  As an example consider */
/* e <- quote(f(x=1,y=2); names(e) <- c("","a","b") */

static GCRoot<Symbol> R_valueSym(nullptr); /* initialized in R_initAssignSymbols below */

static SEXP replaceCall(SEXP fun, SEXP val, SEXP args, SEXP rhs)
{
    SEXP tmp, ptmp;
    PROTECT(fun);
    PROTECT(args);
    PROTECT(rhs);
    PROTECT(val);
    GCStackRoot<PairList> tl(PairList::makeList(length(args) + 2));
    ptmp = tmp = GCNode::expose(new Expression(nullptr, tl));
	UNPROTECT(4);
    SETCAR(ptmp, fun); ptmp = CDR(ptmp);
    SETCAR(ptmp, val); ptmp = CDR(ptmp);
    while(args != R_NilValue) {
	SETCAR(ptmp, CAR(args));
	SET_TAG(ptmp, TAG(args));
	ptmp = CDR(ptmp);
	args = CDR(args);
    }
    SETCAR(ptmp, rhs);
    SET_TAG(ptmp, R_valueSym);
    MARK_ASSIGNMENT_CALL(tmp);
    return tmp;
}


/* rho is only needed for _R_CHECK_LENGTH_1_CONDITION_=package:name and for
     detecting the current package in related diagnostic messages; it should
     be removed when length >1 condition is turned into an error
*/
inline static Rboolean asLogicalNoNA(SEXP s, SEXP call, SEXP rho)
{
    Rboolean cond = (Rboolean) NA_LOGICAL;

    /* handle most common special case directly */
    if (IS_SCALAR(s, LGLSXP)) {
	cond = (Rboolean) SCALAR_LVAL(s);
	if (cond != NA_LOGICAL)
	    return cond;
    }
    else if (IS_SCALAR(s, INTSXP)) {
	int val = SCALAR_IVAL(s);
	if (val != NA_INTEGER)
	    return (Rboolean) (val != 0);
    }

    int len = length(s);
    if (len > 1) {
	/* PROTECT(s) needed as per PR#15990.  call gets protected by
	   warningcall(). Now "s" is protected by caller and also
	   R_BadValueInRCode disables GC. */
	R_BadValueInRCode(s, call, rho,
	    _("the condition has length > 1"),
	    _("the condition has length > 1"),
	    _("the condition has length > 1 and only the first element will be used"),
	    "_R_CHECK_LENGTH_1_CONDITION_",
	    TRUE /* by default issue warning */);
    }
    if (len > 0) {
	/* inline common cases for efficiency */
	switch(TYPEOF(s)) {
	case LGLSXP:
	    cond = (Rboolean) LOGICAL(s)[0];
	    break;
	case INTSXP:
	    cond = (Rboolean) INTEGER(s)[0]; /* relies on NA_INTEGER == NA_LOGICAL */
	    break;
	default:
	    cond = (Rboolean) asLogical(s);
	}
    }

    if (cond == NA_LOGICAL) {
	char *msg = len ? (isLogical(s) ?
			   _("missing value where TRUE/FALSE needed") :
			   _("argument is not interpretable as logical")) :
	    _("argument is of length 0");
	errorcall(call, msg);
    }
    return cond;
}

inline static bool BodyHasBraces(SEXP body) { return (isLanguage(body) && CAR(body) == R_BraceSymbol); }

/* Allocate space for the loop variable value the first time through
   (when v == R_NilValue) and when the value may have been assigned to
   another variable. This should be safe and avoid allocation in many
   cases. */
#define ALLOC_LOOP_VAR(v, val_type, vpi)                      \
	do                                                        \
	{                                                         \
		if (v == R_NilValue || MAYBE_SHARED(v) ||             \
			ATTRIB(v) != R_NilValue || (v) != CAR(bdg__cell)) \
		{                                                     \
			REPROTECT(v = allocVector(val_type, 1), vpi);     \
		}                                                     \
	} while (0)

HIDDEN SEXP do_if(SEXP call, SEXP op, SEXP args, SEXP rho)
{
    SEXP Cond, Stmt=R_NilValue;
    int vis=0;

    PROTECT(Cond = eval(CAR(args), rho));
    if (asLogicalNoNA(Cond, call, rho))
	Stmt = CAR(CDR(args));
    else {
	if (length(args) > 2)
	    Stmt = CAR(CDR(CDR(args)));
	else
	    vis = 1;
    }
    if( !vis && ENV_RDEBUG(rho) && !BodyHasBraces(Stmt) && !R_GlobalContext->getBrowserFinish()) {
	SrcrefPrompt("debug", R_Srcref);
	PrintValue(Stmt);
	do_browser(call, op, R_NilValue, rho);
    }
    UNPROTECT(1);
    if( vis ) {
	Evaluator::enableResultPrinting(false); /* case of no 'else' so return invisible NULL */
	return Stmt;
    }
    return (eval(Stmt, rho));
}

inline static SEXP GET_BINDING_CELL(SEXP symbol, SEXP rho)
{
	if (rho == R_BaseEnv || rho == R_BaseNamespace)
		return nullptr;
	else
	{
		R_varloc_t loc = R_findVarLocInFrame(rho, symbol);
		return (loc.asPairList() && !IS_ACTIVE_BINDING(loc.asPairList())) ? loc.asPairList() : nullptr;
	}
}

<<<<<<< HEAD
inline static bool SET_BINDING_VALUE2(SEXP bdg__loc, SEXP value, SEXP rho)
{
	if (!bdg__loc)
		return false;
	/* This depends on the current implementation of bindings */
	if (bdg__loc && !BINDING_IS_LOCKED(bdg__loc) && !IS_ACTIVE_BINDING(bdg__loc))
	{
		if (BNDCELL_TAG(bdg__loc) || CAR(bdg__loc) != value)
		{
			SET_BNDCELL(bdg__loc, value);
			if (MISSING(bdg__loc))
				SET_MISSING(bdg__loc, 0);
		}
		return true;
	}
	else
		return false;
=======
inline static bool SET_BINDING_VALUE(SEXP loc, SEXP value)
{
	/* This depends on the current implementation of bindings */
	if (!loc)
		return false;
	if (loc->isLocked())
		return false;
	if (loc->isActive())
		return false;

	if (BNDCELL_TAG(loc) || CAR(loc) != value)
	{
		SET_BNDCELL(loc, value);
		if (MISSING(loc))
			SET_MISSING(loc, 0);
	}
	return true;
>>>>>>> c0857733
}

HIDDEN SEXP do_for(SEXP call, SEXP op, SEXP args, SEXP rho)
{
    /* Need to declare volatile variables whose values are relied on
       after for_next or for_break longjmps and might change between
       the setjmp and longjmp calls. Theoretically this does not
       include n and bgn, but gcc -O2 -Wclobbered warns about these so
       to be safe we declare them volatile as well. */
    volatile R_xlen_t i = 0, n;
    volatile int bgn;
    volatile SEXP v, val;
    volatile SEXP bdg__cell;
    int dbg;
	int nprot = 0;
	int sub_nprot = 0;
	SEXPTYPE val_type;
    SEXP sym, body;
    RCNTXT cntxt;
    PROTECT_INDEX vpi;

    checkArity(op, args);
    sym = CAR(args);
    val = CADR(args);
    body = CADDR(args);

    if ( !isSymbol(sym) ) errorcall(call, _("non-symbol loop variable"));

    dbg = ENV_RDEBUG(rho);
    if (R_jit_enabled > 2 && !dbg && !R_disable_bytecode
	    && rho == R_GlobalEnv
	    && isUnmodifiedSpecSym(CAR(call), rho)
	    && R_compileAndExecute(call, rho))
	return R_NilValue;

    PROTECT(args); nprot++;
    PROTECT(rho); nprot++;
    PROTECT(val = eval(val, rho)); nprot++;

    /* deal with the case where we are iterating over a factor
       we need to coerce to character - then iterate */

    if ( inherits(val, "factor") ) {
	SEXP tmp = asCharacterFactor(val);
	UNPROTECT(1); /* val from above */
	PROTECT(val = tmp);
    }

    if (isList(val) || isNull(val))
	n = length(val);
    else
	n = XLENGTH(val);

    val_type = TYPEOF(val);

    defineVar(sym, R_NilValue, rho);
    PROTECT(bdg__cell = GET_BINDING_CELL(sym, rho)); nprot++;
    bgn = BodyHasBraces(body);

    /* bump up links count of sequence to avoid modification by loop code */
    INCREMENT_LINKS(val);

    PROTECT_WITH_INDEX(v = R_NilValue, &vpi); nprot++;

    cntxt.start(CTXT_LOOP, R_NilValue, rho, R_BaseEnv, R_NilValue, R_NilValue);

	for (i = 0; i < n; i++)
	{
		try
		{
			switch (val_type)
			{

			case EXPRSXP:
				/* make sure loop variable is not modified via other vars */
				ENSURE_NAMEDMAX(XVECTOR_ELT(val, i));
				/* defineVar is used here and below rather than setVar in
	       case the loop code removes the variable. */
				defineVar(sym, XVECTOR_ELT(val, i), rho);
				break;

			case VECSXP:
				/* make sure loop variable is not modified via other vars */
				ENSURE_NAMEDMAX(VECTOR_ELT(val, i));
				/* defineVar is used here and below rather than setVar in
	       case the loop code removes the variable. */
				defineVar(sym, VECTOR_ELT(val, i), rho);
				break;

			case LISTSXP:
				/* make sure loop variable is not modified via other vars */
				ENSURE_NAMEDMAX(CAR(val));
				defineVar(sym, CAR(val), rho);
				val = CDR(val);
				break;

			default:
				sub_nprot = 1;
				switch (val_type)
				{
				case LGLSXP:
					ALLOC_LOOP_VAR(v, val_type, vpi);
					SET_SCALAR_LVAL(v, LOGICAL_ELT(val, i));
					break;
				case INTSXP:
					ALLOC_LOOP_VAR(v, val_type, vpi);
					SET_SCALAR_IVAL(v, INTEGER_ELT(val, i));
					break;
				case REALSXP:
					ALLOC_LOOP_VAR(v, val_type, vpi);
					SET_SCALAR_DVAL(v, REAL_ELT(val, i));
					break;
				case CPLXSXP:
					ALLOC_LOOP_VAR(v, val_type, vpi);
					SET_SCALAR_CVAL(v, COMPLEX_ELT(val, i));
					break;
				case STRSXP:
					ALLOC_LOOP_VAR(v, val_type, vpi);
					SET_STRING_ELT(v, 0, STRING_ELT(val, i));
					break;
				case RAWSXP:
					ALLOC_LOOP_VAR(v, val_type, vpi);
					SET_SCALAR_BVAL(v, RAW(val)[i]);
					break;
				default:
					errorcall(call, _("invalid 'for()' loop sequence 2"));
				}
				if (CAR(bdg__cell) == R_UnboundValue || !SET_BINDING_VALUE2(bdg__cell, v, rho))
					defineVar(sym, v, rho);
			}
			if (!bgn && ENV_RDEBUG(rho) && !R_GlobalContext->getBrowserFinish())
			{
				SrcrefPrompt("debug", R_Srcref);
				PrintValue(body);
				do_browser(call, op, R_NilValue, rho);
			}
			eval(body, rho);
		}
		catch (CXXR::JMPException &e)
		{
			if (e.context() != &cntxt)
				throw;
			if (e.mask() == CTXT_BREAK)
				break;
			// Otherwise assume it's CTXT_NEXT
		}
	}
	UNPROTECT(sub_nprot);
    DECREMENT_LINKS(val);
    cntxt.end();
	UNPROTECT(nprot - sub_nprot);
    SET_ENV_RDEBUG(rho, dbg);
    return R_NilValue;
}


HIDDEN SEXP do_while(SEXP call, SEXP op, SEXP args, SEXP rho)
{
    int dbg;
    volatile int bgn;
    volatile SEXP body;
    RCNTXT cntxt;

    checkArity(op, args);

    dbg = ENV_RDEBUG(rho);
    if (R_jit_enabled > 2 && !dbg && !R_disable_bytecode
	    && rho == R_GlobalEnv
	    && isUnmodifiedSpecSym(CAR(call), rho)
	    && R_compileAndExecute(call, rho))
	return R_NilValue;

    body = CADR(args);
    bgn = BodyHasBraces(body);

    cntxt.start(CTXT_LOOP, R_NilValue, rho, R_BaseEnv, R_NilValue, R_NilValue);

	bool redo = false;
	do
	{
		redo = false;
		try
		{
			while (true)
			{
				SEXP cond = PROTECT(eval(CAR(args), rho));
				int condl = asLogicalNoNA(cond, call, rho);
				UNPROTECT(1);
				if (!condl)
					break;
				if (ENV_RDEBUG(rho) && !bgn && !R_GlobalContext->getBrowserFinish())
				{
					SrcrefPrompt("debug", R_Srcref);
					PrintValue(body);
					do_browser(call, op, R_NilValue, rho);
				}
				eval(body, rho);
				if (ENV_RDEBUG(rho) && !R_GlobalContext->getBrowserFinish())
				{
					SrcrefPrompt("debug", R_Srcref);
					Rprintf("(while) ");
					PrintValue(CAR(args));
					do_browser(call, op, R_NilValue, rho);
				}
			}
			cntxt.end();
		}
		catch (CXXR::JMPException &e)
		{
			if (e.context() != &cntxt)
				throw;
			redo = (e.mask() != CTXT_BREAK);
			if (!redo) cntxt.end();
		}
	} while (redo);

    SET_ENV_RDEBUG(rho, dbg);
    return R_NilValue;
}


HIDDEN SEXP do_repeat(SEXP call, SEXP op, SEXP args, SEXP rho)
{
    int dbg;
    volatile SEXP body;
    RCNTXT cntxt;

    checkArity(op, args);

    dbg = ENV_RDEBUG(rho);
    if (R_jit_enabled > 2 && !dbg && !R_disable_bytecode
	    && rho == R_GlobalEnv
	    && isUnmodifiedSpecSym(CAR(call), rho)
	    && R_compileAndExecute(call, rho))
	return R_NilValue;

    body = CAR(args);

    cntxt.start(CTXT_LOOP, R_NilValue, rho, R_BaseEnv, R_NilValue, R_NilValue);
	bool redo = false;
	do
	{
		redo = false;
		try
		{
			while (true)
			{
				eval(body, rho);
			}
		    cntxt.end();
		}
		catch (CXXR::JMPException &e)
		{
			if (e.context() != &cntxt)
				throw;
			redo = (e.mask() != CTXT_BREAK);
			if (!redo) cntxt.end();
		}
	} while (redo);

    SET_ENV_RDEBUG(rho, dbg);
    return R_NilValue;
}


HIDDEN NORET SEXP do_break(SEXP call, SEXP op, SEXP args, SEXP rho)
{
    Rf_checkArityCall(op, args, call);
    findcontext(PRIMVAL(op), rho, R_NilValue);
}


HIDDEN SEXP do_paren(SEXP call, SEXP op, SEXP args, SEXP rho)
{
    checkArity(op, args);
    return CAR(args);
}

HIDDEN SEXP do_begin(SEXP call, SEXP op, SEXP args, SEXP rho)
{
    SEXP s = R_NilValue;
    if (args != R_NilValue) {
	SEXP srcrefs = getBlockSrcrefs(call);
	PROTECT(srcrefs);
	int i = 1;
	while (args != R_NilValue) {
	    PROTECT(R_Srcref = getSrcref(srcrefs, i++));
	    if (ENV_RDEBUG(rho) && !R_GlobalContext->getBrowserFinish()) {
		SrcrefPrompt("debug", R_Srcref);
		PrintValue(CAR(args));
		do_browser(call, op, R_NilValue, rho);
	    }
	    s = eval(CAR(args), rho);
	    UNPROTECT(1);
	    args = CDR(args);
	}
	R_Srcref = R_NilValue;
	UNPROTECT(1); /* srcrefs */
    }
    return s;
}


HIDDEN NORET SEXP do_return(SEXP call, SEXP op, SEXP args, SEXP rho)
{
    SEXP v;

    if (args == R_NilValue) /* zero arguments provided */
	v = R_NilValue;
    else if (CDR(args) == R_NilValue) /* one argument */
	v = eval(CAR(args), rho);
    else {
	v = R_NilValue; /* to avoid compiler warnings */
	errorcall(call, _("multi-argument returns are not permitted"));
    }

    findcontext(CTXT_BROWSER | CTXT_FUNCTION, rho, v);
}

/* Declared with a variable number of args in names.cpp */
HIDDEN SEXP do_function(SEXP call, SEXP op, SEXP args, SEXP rho)
{
	GCStackRoot<> rval;
	SEXP srcref;

	if (TYPEOF(op) == PROMSXP)
	{
		op = forcePromise(op);
		ENSURE_NAMEDMAX(op);
	}
	if (length(args) < 2)
		WrongArgCount("function()");
	CheckFormals(CAR(args));
	rval = mkCLOSXP(CAR(args), CADR(args), rho);
	srcref = CADDR(args);
	if (!isNull(srcref))
		setAttrib(rval, R_SrcrefSymbol, srcref);
	return rval;
}

/*
 *  Assignments for complex LVAL specifications. This is the stuff that
 *  nightmares are made of ...	Note that "evalseq" preprocesses the LHS
 *  of an assignment.  Given an expression, it builds a list of partial
 *  values for the exression.  For example, the assignment x$a[3] <- 10
 *  with LHS x$a[3] yields the (improper) list:
 *
 *	 (eval(x$a[3])	eval(x$a)  eval(x)  .  x)
 *
 *  (Note the terminating symbol).  The partial evaluations are carried
 *  out efficiently using previously computed components.
 */

/*
  For complex superassignment  x[y==z]<<-w
  we want x required to be nonlocal, y,z, and w permitted to be local or
  nonlocal.
*/

static SEXP evalseq(SEXP expr, SEXP rho, int forcelocal,  R_varloc_t tmploc, R_varloc_t *ploc)
{
    SEXP val, nval, nexpr;
    if (isNull(expr))
	error(_("invalid (NULL) left side of assignment"));
    if (isSymbol(expr)) { /* now we are down to the target symbol */
	PROTECT(expr);
	if(forcelocal) {
	    nval = EnsureLocal(expr, rho, ploc);
	}
	else {
	    nval = eval(expr, ENCLOS(rho));
	    PROTECT(nval); /* R_findVarLoc allocates for user databases */
	    *ploc = R_findVarLoc(expr, ENCLOS(rho));
	    UNPROTECT(1);
	}
	int maybe_in_assign = ploc->asPairList() ?
	    ASSIGNMENT_PENDING(ploc->asPairList()) : FALSE;
	if (ploc->asPairList())
	    SET_ASSIGNMENT_PENDING(ploc->asPairList(), TRUE);
	if (maybe_in_assign || MAYBE_SHARED(nval))
	    nval = shallow_duplicate(nval);
	UNPROTECT(1);
	GCStackRoot<PairList> pl(SEXP_downcast<PairList*>(CONS_NR(expr, nullptr)));
	PairList *ans = SEXP_downcast<PairList *>(CONS_NR(nval, pl));
	return ans;
    }
    else if (isLanguage(expr)) {
	PROTECT(expr);
	PROTECT(val = evalseq(CADR(expr), rho, forcelocal, tmploc, ploc));
	R_SetVarLocValue(tmploc, CAR(val));
	PROTECT(nexpr = CONS(R_GetVarLocSymbol(tmploc), CDDR(expr)));
	PROTECT(nexpr = LCONS(CAR(expr), nexpr));
	nval = eval(nexpr, rho);
	/* duplicate nval if it might be shared _or_ if the container,
	   CAR(val), has become possibly shared by going through a
	   closure.  This is taken to indicate that the corresponding
	   replacement function might be a closure and will need to
	   see an unmodified LHS value. This heuristic fails if the
	   accessor function called here is not a closure but the
	   replacement function is. */
	if (MAYBE_REFERENCED(nval) &&
	    (MAYBE_SHARED(nval) || MAYBE_SHARED(CAR(val))))
	    nval = shallow_duplicate(nval);
	UNPROTECT(4);
	return CONS_NR(nval, val);
    }
    else error(_("target of assignment expands to non-language object"));
    return R_NilValue;	/*NOTREACHED*/
}

/* Main entry point for complex assignments */
/* We have checked to see that CAR(args) is a LANGSXP */

static const std::vector<const char *> asym = {":=", "<-", "<<-", "="};
constexpr int NUM_ASYM = (sizeof(asym) / sizeof(const char *));
static SEXP asymSymbol[NUM_ASYM];

static GCRoot<> R_ReplaceFunsTable(nullptr);
static GCRoot<Symbol> R_SubsetSym(nullptr);
static GCRoot<Symbol> R_SubassignSym(nullptr);
static GCRoot<Symbol> R_Subset2Sym(nullptr);
static GCRoot<Symbol> R_Subassign2Sym(nullptr);
static GCRoot<Symbol> R_DollarGetsSymbol(nullptr);
static GCRoot<Symbol> R_AssignSym(nullptr);

HIDDEN void R::R_initAssignSymbols(void)
{
	for (auto i = 0; i < NUM_ASYM; i++)
		asymSymbol[i] = install(asym[i]);

	R_ReplaceFunsTable = R_NewHashedEnv(R_EmptyEnv, ScalarInteger(1099));
	R_PreserveObject(R_ReplaceFunsTable);

	R_SubsetSym = Symbol::obtain("[");
	R_SubassignSym = Symbol::obtain("[<-");
	R_Subset2Sym = Symbol::obtain("[[");
	R_Subassign2Sym = Symbol::obtain("[[<-");
	R_DollarGetsSymbol = Symbol::obtain("$<-");
	R_valueSym = Symbol::obtain("value");
	R_AssignSym = Symbol::obtain("<-");
}

inline static SEXP lookupAssignFcnSymbol(SEXP fun)
{
    return findVarInFrame(R_ReplaceFunsTable, fun);
}

static void enterAssignFcnSymbol(SEXP fun, SEXP val)
{
    defineVar(fun, val, R_ReplaceFunsTable);
}

static void tmp_cleanup(void *data)
{
    unbindVar(R_TmpvalSymbol, (SEXP) data);
}

/* This macro stores the current assignment target in the saved
   binding location. It duplicates if necessary to make sure
   replacement functions are always called with a target with NAMED ==
   1. The SET_CAR is intended to protect against possible GC in
   R_SetVarLocValue; this might occur it the binding is an active
   binding. */
inline static void SET_TEMPVARLOC_FROM_CAR(R_varloc_t loc, SEXP lhs)
{
	SEXP v = CAR(lhs);
	if (MAYBE_SHARED(v))
	{
		v = shallow_duplicate(v);
		ENSURE_NAMED(v);
		SETCAR(lhs, v);
	}
	R_SetVarLocValue(loc, v);
}
/* This macro makes sure the RHS NAMED value is 0 or NAMEDMAX. This is
   necessary to make sure the RHS value returned by the assignment
   expression is correct when the RHS value is part of the LHS
   object. */
inline static void FIXUP_RHS_NAMED(SEXP rhs)
{
	if (NAMED(rhs) && NAMED(rhs) <= 1)
		SET_NAMED(rhs, 2);
}

constexpr size_t ASSIGNBUFSIZ = 32;
static SEXP installAssignFcnSymbol(SEXP fun)
{
	char buf[ASSIGNBUFSIZ];

	/* install the symbol */
	if (strlen(CHAR(PRINTNAME(fun))) + 3 > ASSIGNBUFSIZ)
		error(_("over-long name in '%s' function"), EncodeChar(PRINTNAME(fun)));
	sprintf(buf, "%s<-", CHAR(PRINTNAME(fun)));
	SEXP val = install(buf);

	enterAssignFcnSymbol(fun, val);
	return val;
}

inline static SEXP getAssignFcnSymbol(SEXP fun)
{
	/* handle [<-, [[<-, and $<- efficiently */
	if (fun == R_SubsetSym)
		return R_SubassignSym;
	else if (fun == R_Subset2Sym)
		return R_Subassign2Sym;
	else if (fun == R_DollarSymbol)
		return R_DollarGetsSymbol;

	/* look up in the replacement functions table */
	SEXP val = lookupAssignFcnSymbol(fun);
	if (val != R_UnboundValue)
		return val;

	/* instal symbol, entern in table,  and return */
	return installAssignFcnSymbol(fun);
}

inline static SEXP mkRHSPROMISE(SEXP expr, SEXP rhs)
{
    return R_mkEVPROMISE_NR(expr, rhs);
}

static SEXP BINDING_VALUE(SEXP bdg__loc);

inline static SEXP try_assign_unwrap(SEXP value, SEXP sym, SEXP rho, SEXP bdg__cell)
{
	/* If EnsureLocal() has introduced a wrapper for the LHS object in
       a complex assignment and the data has been duplicated, then it
       may be possible to remove the wrapper before assigning the
       final value to a its symbol. */
	if (value && !MAYBE_REFERENCED(value))
		/* Typical case for NAMED; can also happen for REFCNT. */
		return R_tryUnwrap(value);
	else
	{
		/* Typical case for REFCNT; might not be safe to unwrap for NAMED. */
		if (value && !MAYBE_SHARED(value))
		{
			if (bdg__cell == nullptr) /* for AST; byte code has the binding */
				bdg__cell = GET_BINDING_CELL(sym, rho);
			/* Ruling out active bindigns may not be necessary at this
	       point, but just to be safe ... */
			if (bdg__cell && !IS_ACTIVE_BINDING(bdg__cell) &&
				value == BINDING_VALUE(bdg__cell))
				return R_tryUnwrap(value);
		}
	}

	return value;
}

static SEXP applydefine(SEXP call, SEXP op, SEXP args, SEXP rho)
{
    SEXP expr, lhs, rhs, saverhs, tmp, afun, rhsprom;
    R_varloc_t bdgloc;
    SEXP bdg__tmploc;
    RCNTXT cntxt;
    int nprot = 0;

    expr = CAR(args);

    /*  It's important that the rhs get evaluated first because
	assignment is right associative i.e.  a <- b <- c is parsed as
	a <- (b <- c).  */

    INCREMENT_BCSTACK_LINKS();
    INCLNK_stack_commit();

    PROTECT(saverhs = rhs = eval(CADR(args), rho)); nprot++;

    int refrhs = MAYBE_REFERENCED(saverhs);
    if (refrhs) INCREMENT_REFCNT(saverhs);

    /*  FIXME: We need to ensure that this works for hashed
	environments.  This code only works for unhashed ones.  the
	syntax error here is a deliberate marker so I don't forget that
	this needs to be done.  The code used in "missing" will help
	here.  */

    /*  FIXME: This strategy will not work when we are working in the
	data frame defined by the system hash table.  The structure there
	is different.  Should we special case here?  */

    /*  We need a temporary variable to hold the intermediate values
	in the computation.  For efficiency reasons we record the
	location where this variable is stored.  We need to protect
	the location in case the biding is removed from its
	environment by user code or an assignment within the
	assignment arguments */

    /*  There are two issues with the approach here:

	    A complex assignment within a complex assignment, like
	    f(x, y[] <- 1) <- 3, can cause the value temporary
	    variable for the outer assignment to be overwritten and
	    then removed by the inner one.  This could be addressed by
	    using multiple temporaries or using a promise for this
	    variable as is done for the RHS.  Printing of the
	    replacement function call in error messages might then need
	    to be adjusted.

	    With assignments of the form f(g(x, z), y) <- w the value
	    of 'z' will be computed twice, once for a call to g(x, z)
	    and once for the call to the replacement function g<-.  It
	    might be possible to address this by using promises.
	    Using more temporaries would not work as it would mess up
	    replacement functions that use substitute and/or
	    nonstandard evaluation (and there are packages that do
	    that -- igraph is one).

	    LT */

    FIXUP_RHS_NAMED(rhs);

	if (rho == R_BaseNamespace)
		errorcall(call, _("cannot do complex assignments in base namespace"));
	if (rho == R_BaseEnv)
		errorcall(call, _("cannot do complex assignments in base environment"));
	defineVar(R_TmpvalSymbol, R_NilValue, rho);
    bdgloc = R_findVarLocInFrame(rho, R_TmpvalSymbol);
    bdg__tmploc = bdgloc.asPairList();
    PROTECT(bdg__tmploc); nprot++;
    DISABLE_REFCNT(bdg__tmploc);
    DECREMENT_REFCNT(CDR(bdg__tmploc));

    /* Now set up a context to remove it when we are done, even in the
     * case of an error.  This all helps error() provide a better call.
     */
    cntxt.start(CTXT_CCODE, call, R_BaseEnv, R_BaseEnv, R_NilValue, R_NilValue);
    cntxt.setContextEnd(&tmp_cleanup, rho);

    /*  Do a partial evaluation down through the LHS. */
    R_varloc_t lhsbdg;
    lhs = evalseq(CADR(expr), rho,
		  PRIMVAL(op)==1 || PRIMVAL(op)==3, bdgloc, &lhsbdg);
    SEXP bdg__lhsloc = lhsbdg.asPairList();
    PROTECT(bdg__lhsloc); nprot++;

    PROTECT(lhs); nprot++;
    PROTECT(rhsprom = mkRHSPROMISE(CADR(args), rhs)); nprot++;
	int sub_nprot = 0;
    while (isLanguage(CADR(expr))) {
	sub_nprot = 1; /* the PROTECT of rhs below from this iteration */
	if (TYPEOF(CAR(expr)) == SYMSXP)
	    tmp = getAssignFcnSymbol(CAR(expr));
	else {
	    /* check for and handle assignments of the form
	       foo::bar(x) <- y or foo:::bar(x) <- y */
	    tmp = R_NilValue; /* avoid uninitialized variable warnings */
	    if (TYPEOF(CAR(expr)) == LANGSXP &&
		(CAR(CAR(expr)) == R_DoubleColonSymbol ||
		 CAR(CAR(expr)) == R_TripleColonSymbol) &&
		length(CAR(expr)) == 3 && TYPEOF(CADDR(CAR(expr))) == SYMSXP) {
		tmp = getAssignFcnSymbol(CADDR(CAR(expr)));
		PROTECT(tmp = lang3(CAAR(expr), CADR(CAR(expr)), tmp));
		sub_nprot++;
	    }
	    else
		error(_("invalid function in complex assignment"));
	}
	SET_TEMPVARLOC_FROM_CAR(bdgloc, lhs);
	PROTECT(rhs = replaceCall(tmp, R_TmpvalSymbol, CDDR(expr), rhsprom));
	rhs = eval(rhs, rho);
	SET_PRVALUE(rhsprom, rhs);
	SET_PRCODE(rhsprom, rhs); /* not good but is what we have been doing */
	UNPROTECT(sub_nprot);
	lhs = CDR(lhs);
	expr = CADR(expr);
    }
    // nprot = 6; /* the commont case */
    if (TYPEOF(CAR(expr)) == SYMSXP)
	afun = getAssignFcnSymbol(CAR(expr));
    else {
	/* check for and handle assignments of the form
	   foo::bar(x) <- y or foo:::bar(x) <- y */
	afun = R_NilValue; /* avoid uninitialized variable warnings */
	if (TYPEOF(CAR(expr)) == LANGSXP &&
	    (CAR(CAR(expr)) == R_DoubleColonSymbol ||
	     CAR(CAR(expr)) == R_TripleColonSymbol) &&
	    length(CAR(expr)) == 3 && TYPEOF(CADDR(CAR(expr))) == SYMSXP) {
	    afun = getAssignFcnSymbol(CADDR(CAR(expr)));
	    PROTECT(afun = lang3(CAAR(expr), CADR(CAR(expr)), afun));
	    nprot++;
	}
	else
	    error(_("invalid function in complex assignment"));
    }
    SET_TEMPVARLOC_FROM_CAR(bdgloc, lhs);
    SEXP lhsSym = CADR(lhs);

    PROTECT(expr = replaceCall(afun, R_TmpvalSymbol, CDDR(expr), rhsprom)); nprot++;
    SEXP value = eval(expr, rho);

    SET_ASSIGNMENT_PENDING(bdg__lhsloc, FALSE);
    if (PRIMVAL(op) == 2)                       /* <<- */
	setVar(lhsSym, value, ENCLOS(rho));
    else {                                      /* <-, = */
	if (ALTREP(value)) {
	    PROTECT(value);
	    value = try_assign_unwrap(value, lhsSym, rho, nullptr);
	    UNPROTECT(1);
	}
	defineVar(lhsSym, value, rho);
    }

    Evaluator::enableResultPrinting(false);

    UNPROTECT((nprot - 2));
    cntxt.end(); /* which does not run the remove */
    UNPROTECT(2); // saverhs, tmploc
    unbindVar(R_TmpvalSymbol, rho);

    if (refrhs) DECREMENT_REFCNT(saverhs);

    DECREMENT_BCSTACK_LINKS();

    return saverhs;
}

/*  Assignment in its various forms  */

HIDDEN SEXP do_set(SEXP call, SEXP op, SEXP args, SEXP rho)
{
    SEXP lhs, rhs;

    if (args == R_NilValue ||
	CDR(args) == R_NilValue ||
	CDDR(args) != R_NilValue)
	WrongArgCount(asym[PRIMVAL(op)]);

    lhs = CAR(args);

    switch (TYPEOF(lhs)) {
    case STRSXP:
	lhs = installTrChar(STRING_ELT(lhs, 0));
	/* fall through */
    case SYMSXP:
	rhs = eval(CADR(args), rho);
	if (PRIMVAL(op) == 2)                       /* <<- */
	    setVar(lhs, rhs, ENCLOS(rho));
	else                                        /* <-, = */
	    defineVar(lhs, rhs, rho);
	Evaluator::enableResultPrinting(false);
	return rhs;
    case LANGSXP:
	Evaluator::enableResultPrinting(false);
	return applydefine(call, op, args, rho);
    default:
	errorcall(call, _("invalid ('do_set()' function) left-hand side to assignment"));
    }

	return R_NilValue; /*NOTREACHED*/
}


/* Evaluate each expression in "el" in the environment "rho".  This is
   a naturally recursive algorithm, but we use the iterative form below
   because it is does not cause growth of the pointer protection stack,
   and because it is a little more efficient.
*/

inline static void COPY_TAG(SEXP to, SEXP from)
{
	SEXP tag = TAG(from);
	if (tag != R_NilValue)
		SET_TAG(to, tag);
}

/* Used in eval and applyMethod (object.cpp) for builtin primitives,
   do_internal (names.cpp) for builtin .Internals
   and in evalArgs.

   'n' is the number of arguments already evaluated and hence not
   passed to evalArgs and hence to here.
 */
HIDDEN SEXP R::evalList(SEXP el, SEXP rho, SEXP call, int n)
{
    SEXP head, tail, ev, h, val;

    head = R_NilValue;
    tail = R_NilValue; /* to prevent uninitialized variable warnings */

    while (el != R_NilValue) {
	n++;

	if (CAR(el) == R_DotsSymbol) {
	    /* If we have a ... symbol, we look to see what it is bound to.
	     * If its binding is Null (i.e. zero length)
	     *	we just ignore it and return the cdr with all its expressions evaluated;
	     * if it is bound to a ... list of promises,
	     *	we force all the promises and then splice
	     *	the list of resulting values into the return value.
	     * Anything else bound to a ... symbol is an error
	     */
	    PROTECT(h = findVar(CAR(el), rho));
	    if (TYPEOF(h) == DOTSXP || h == R_NilValue) {
		while (h != R_NilValue) {
		    val = eval(CAR(h), rho);
		    INCREMENT_LINKS(val);
		    ev = CONS_NR(val, R_NilValue);
		    if (head == R_NilValue) {
			UNPROTECT(1); /* h */
			PROTECT(head = ev);
			PROTECT(h); /* put current h on top of protect stack */
		    }
		    else
			SETCDR(tail, ev);
		    COPY_TAG(ev, h);
		    tail = ev;
		    h = CDR(h);
		}
	    }
	    else if (h != R_MissingArg)
		error(_("'...' used in an incorrect context"));
	    UNPROTECT(1); /* h */
	} else if (CAR(el) == R_MissingArg) {
	    /* It was an empty element: most likely get here from evalArgs
	       which may have been called on part of the args. */
	    errorcall(call, _("argument %d is empty"), n);
#ifdef CHECK_IS_MISSING_IN_evalList
	    /* Radford Newl drops this R_isMissing check in pqR in
	       03-zap-isMissing (but it seems to creep in again later
	       with helper thread stuff?)  as it takes quite a bit of
	       time (essentially the equivalent of evaluating the
	       symbol, but maybe not as efficiently as eval) and only
	       serves to change the error message, not always for the
	       better. Also, the byte code interpreter does not do
	       this, so dropping this makes compiled and interreted
	       cod emore consistent. */
	} else if (isSymbol(CAR(el)) && R_isMissing(CAR(el), rho)) {
	    /* It was missing */
	    errorcall_cpy(call,
	                  _("'%s' is missing"),
	                  EncodeChar(PRINTNAME(CAR(el))));
#endif
	} else {
	    val = eval(CAR(el), rho);
	    INCREMENT_LINKS(val);
	    ev = CONS_NR(val, R_NilValue);
	    if (head == R_NilValue)
		PROTECT(head = ev);
	    else
		SETCDR(tail, ev);
	    COPY_TAG(ev, el);
	    tail = ev;
	}
	el = CDR(el);
    }

    for(el = head; el != R_NilValue; el = CDR(el))
	DECREMENT_LINKS(CAR(el));

    if (head != R_NilValue)
	UNPROTECT(1);

    return head;

} /* evalList() */


/* A slight variation of evaluating each expression in "el" in "rho". */

/* used in evalArgs, arithmetic.cpp, seq.cpp */
HIDDEN SEXP R::evalListKeepMissing(SEXP el, SEXP rho)
{
    SEXP head, tail, ev, h, val;

    head = R_NilValue;
    tail = R_NilValue; /* to prevent uninitialized variable warnings */

    while (el != R_NilValue) {

	/* If we have a ... symbol, we look to see what it is bound to.
	 * If its binding is Null (i.e. zero length)
	 *	we just ignore it and return the cdr with all its expressions evaluated;
	 * if it is bound to a ... list of promises,
	 *	we force all the promises and then splice
	 *	the list of resulting values into the return value.
	 * Anything else bound to a ... symbol is an error
	*/
	if (CAR(el) == R_DotsSymbol) {
	    PROTECT(h = findVar(CAR(el), rho));
	    if (TYPEOF(h) == DOTSXP || h == R_NilValue) {
		while (h != R_NilValue) {
		    if (CAR(h) == R_MissingArg)
			val = R_MissingArg;
		    else
			val = eval(CAR(h), rho);
		    INCREMENT_LINKS(val);
		    ev = CONS_NR(val, R_NilValue);
		    if (head == R_NilValue) {
			UNPROTECT(1); /* h */
			PROTECT(head = ev);
			PROTECT(h);
		    } else
			SETCDR(tail, ev);
		    COPY_TAG(ev, h);
		    tail = ev;
		    h = CDR(h);
		}
	    }
	    else if(h != R_MissingArg)
		error(_("'...' used in an incorrect context"));
	    UNPROTECT(1); /* h */
	}
	else {
	    if (CAR(el) == R_MissingArg ||
		(isSymbol(CAR(el)) && R_isMissing(CAR(el), rho)))
		val = R_MissingArg;
	    else
		val = eval(CAR(el), rho);
	    INCREMENT_LINKS(val);
	    ev = CONS_NR(val, R_NilValue);
	    if (head==R_NilValue)
		PROTECT(head = ev);
	    else
		SETCDR(tail, ev);
	    COPY_TAG(ev, el);
	    tail = ev;
	}
	el = CDR(el);
    }

    for(el = head; el != R_NilValue; el = CDR(el))
	DECREMENT_LINKS(CAR(el));

    if (head!=R_NilValue)
	UNPROTECT(1);

    return head;
}


/* Create a promise to evaluate each argument.	Although this is most */
/* naturally attacked with a recursive algorithm, we use the iterative */
/* form below because it is does not cause growth of the pointer */
/* protection stack, and because it is a little more efficient. */

HIDDEN SEXP R::promiseArgs(SEXP el, SEXP rho)
{
    SEXP ans, h, tail;

    PROTECT(ans = tail = CONS(R_NilValue, R_NilValue));

    while(el != R_NilValue) {

	/* If we have a ... symbol, we look to see what it is bound to.
	 * If its binding is Null (i.e. zero length)
	 * we just ignore it and return the cdr with all its
	 * expressions promised; if it is bound to a ... list
	 * of promises, we repromise all the promises and then splice
	 * the list of resulting values into the return value.
	 * Anything else bound to a ... symbol is an error
	 */

	/* double promises are needed to make sure a function argument
	   passed via ... is marked as referenced in the caller and
	   the callee */

	if (CAR(el) == R_DotsSymbol) {
	    PROTECT(h = findVar(CAR(el), rho));
	    if (TYPEOF(h) == DOTSXP || h == R_NilValue) {
		while (h != R_NilValue) {
		    if (CAR(h) == R_MissingArg)
		      SETCDR(tail, CONS(CAR(h), R_NilValue));
                    else
		      SETCDR(tail, CONS(mkPROMISE(CAR(h), rho), R_NilValue));
		    tail = CDR(tail);
		    COPY_TAG(tail, h);
		    h = CDR(h);
		}
	    }
	    else if (h != R_MissingArg)
		error(_("'...' used in an incorrect context"));
	    UNPROTECT(1); /* h */
	}
	else if (CAR(el) == R_MissingArg) {
	    SETCDR(tail, CONS(R_MissingArg, R_NilValue));
	    tail = CDR(tail);
	    COPY_TAG(tail, el);
	}
	else {
	    SETCDR(tail, CONS(mkPROMISE(CAR(el), rho), R_NilValue));
	    tail = CDR(tail);
	    COPY_TAG(tail, el);
	}
	el = CDR(el);
    }
    UNPROTECT(1);
    ans = CDR(ans);
    DECREMENT_REFCNT(ans);
    return ans;
}


/* Check that each formal is a symbol */

/* used in coerce.cpp */
HIDDEN void R::CheckFormals(SEXP ls)
{
	if (isList(ls))
	{
		for (; ls != R_NilValue; ls = CDR(ls))
			if (TYPEOF(TAG(ls)) != SYMSXP)
				error(_("invalid formal argument list for \"function\""));
		return;
	}

	error(_("invalid formal argument list for \"function\""));
}

static SEXP VectorToPairListNamed(SEXP x)
{
    SEXP xptr, xnew, xnames;
    int len = 0, named;
    const void *vmax = vmaxget();

    PROTECT(x);
    PROTECT(xnames = getAttrib(x, R_NamesSymbol)); /* isn't this protected via x? */
    named = (xnames != R_NilValue);
    if(named)
	for (R_len_t i = 0; i < length(x); i++)
	    if (CHAR(STRING_ELT(xnames, i))[0] != '\0') len++;

    if(len) {
	PROTECT(xnew = allocList(len));
	xptr = xnew;
	for (R_len_t i = 0; i < length(x); i++) {
	    if (CHAR(STRING_ELT(xnames, i))[0] != '\0') {
		SETCAR(xptr, VECTOR_ELT(x, i));
		SET_TAG(xptr, installTrChar(STRING_ELT(xnames, i)));
		xptr = CDR(xptr);
	    }
	}
	UNPROTECT(1);
    } else xnew = allocList(0);
    UNPROTECT(2);
    vmaxset(vmax);
    return xnew;
}

inline static SEXP simple_as_environment(SEXP arg)
{
	return (IS_S4_OBJECT(arg) && (TYPEOF(arg) == S4SXP) ? R_getS4DataSlot(arg, ENVSXP) : R_NilValue);
}

/* "eval": Evaluate the first argument
   in the environment specified by the second argument. */

HIDDEN SEXP do_eval(SEXP call, SEXP op, SEXP args, SEXP rho)
{
    SEXP encl, x;
    volatile SEXP expr, env, tmp;

    int frame;
    RCNTXT cntxt;

    checkArity(op, args);
    expr = CAR(args);
    env = CADR(args);
    encl = CADDR(args);
    SEXPTYPE tEncl = TYPEOF(encl);
    if (isNull(encl)) {
	/* This is supposed to be defunct, but has been kept here
	   (and documented as such) */
	encl = R_BaseEnv;
    } else if ( !isEnvironment(encl) &&
		!isEnvironment((encl = simple_as_environment(encl))) ) {
	error(_("invalid '%s' argument of type '%s'"), "enclos", type2char(tEncl));
    }
    if(IS_S4_OBJECT(env) && (TYPEOF(env) == S4SXP))
	env = R_getS4DataSlot(env, ANYSXP); /* usually an ENVSXP */
    switch(TYPEOF(env)) {
    case NILSXP:
	env = encl;     /* so eval(expr, nullptr, encl) works */
	/* falls through */
    case ENVSXP:
	PROTECT(env);	/* so we can unprotect 2 at the end */
	break;
    case LISTSXP:
	/* This usage requires all the pairlist to be named */
	env = NewEnvironment(R_NilValue, duplicate(CADR(args)), encl);
	PROTECT(env);
	break;
    case VECSXP:
	/* PR#14035 */
	x = VectorToPairListNamed(CADR(args));
	for (SEXP xptr = x ; xptr != R_NilValue ; xptr = CDR(xptr))
	    ENSURE_NAMEDMAX(CAR(xptr));
	env = NewEnvironment(R_NilValue, x, encl);
	PROTECT(env);
	break;
    case INTSXP:
    case REALSXP:
	if (length(env) != 1)
	    error(_("numeric 'envir' argument is not of length one"));
	frame = asInteger(env);
	if (frame == NA_INTEGER)
	    error(_("invalid '%s' argument of type '%s'"), "envir", type2char(TYPEOF(env)));
	PROTECT(env = R_GlobalContext->R_sysframe(frame));
	break;
    default:
	error(_("invalid '%s' argument of type '%s'"), "envir", type2char(TYPEOF(env)));
    }

    /* isLanguage include NILSXP, and that does not need to be
       evaluated
    if (isLanguage(expr) || isSymbol(expr) || isByteCode(expr)) { */
    if (TYPEOF(expr) == LANGSXP || TYPEOF(expr) == SYMSXP || isByteCode(expr)) {
	PROTECT(expr);
	cntxt.start(CTXT_RETURN, R_GlobalContext->getCall(), env, rho, args, op);

	bool redo = false;
	bool jumped = false;
	do
	{
		redo = false;
		try
		{
			if (!jumped)
			{
				expr = eval(expr, env);
			}
			else
			{
				expr = R_ReturnedValue;
				if (expr == R_RestartToken)
				{
					cntxt.setCallFlag(CTXT_RETURN); /* turn restart off */
					error(_("restarts are not supported in 'eval()' function"));
				}
			}
			cntxt.end();
		}
		catch (CXXR::JMPException &e)
		{
			if (e.context() != &cntxt)
				throw;
			redo = true;
			jumped = true;
		}
	} while (redo);

	UNPROTECT(1);
	PROTECT(expr);
	// cntxt.end();
	UNPROTECT(1);
    }
    else if (TYPEOF(expr) == EXPRSXP) {
	SEXP srcrefs = getBlockSrcrefs(expr);
	PROTECT(expr);
	tmp = R_NilValue;
	cntxt.start(CTXT_RETURN, R_GlobalContext->getCall(), env, rho, args, op);
	bool redo = false;
	bool jumped = false;
	do
	{
		redo = false;
		try
		{
			if (!jumped)
			{
				int n = LENGTH(expr);
				for (int i = 0; i < n; i++)
				{
					R_Srcref = getSrcref(srcrefs, i);
					tmp = eval(XVECTOR_ELT(expr, i), env);
				}
			}
			else
			{
				tmp = R_ReturnedValue;
				if (tmp == R_RestartToken)
				{
					cntxt.setCallFlag(CTXT_RETURN); /* turn restart off */
					error(_("restarts are not supported in 'eval()' function"));
				}
			}
			cntxt.end();
		}
		catch (CXXR::JMPException &e)
		{
			if (e.context() != &cntxt)
				throw;
			redo = true;
			jumped = true;
		}
	} while (redo);

	UNPROTECT(1);
	PROTECT(tmp);
	// cntxt.end();
	UNPROTECT(1);
	expr = tmp;
    }
    else if( TYPEOF(expr) == PROMSXP ) {
	expr = eval(expr, rho);
    } /* else expr is returned unchanged */
    UNPROTECT(1);
    return expr;
}

/* This is a special .Internal */
HIDDEN SEXP do_withVisible(SEXP call, SEXP op, SEXP args, SEXP rho)
{
    SEXP x, nm, ret;

    checkArity(op, args);
    x = CAR(args);
    x = eval(x, rho);
    PROTECT(x);
    PROTECT(ret = allocVector(VECSXP, 2));
    PROTECT(nm = allocVector(STRSXP, 2));
    SET_STRING_ELT(nm, 0, mkChar("value"));
    SET_STRING_ELT(nm, 1, mkChar("visible"));
    SET_VECTOR_ELT(ret, 0, x);
    SET_VECTOR_ELT(ret, 1, ScalarLogical(Evaluator::resultPrinted()));
    setAttrib(ret, R_NamesSymbol, nm);
    UNPROTECT(3);
    return ret;
}

/* This is a special .Internal */
HIDDEN SEXP do_recall(SEXP call, SEXP op, SEXP args, SEXP rho)
{
    RCNTXT *cptr;
    SEXP s, ans ;
    cptr = R_GlobalContext;
    /* get the args supplied */
    while (cptr) {
	if (cptr->getCallFlag() == CTXT_RETURN && cptr->workingEnvironment() == rho)
	    break;
	cptr = cptr->nextContext();
    }
    if (cptr) {
	args = cptr->getPromiseArgs();
    }
    /* get the env recall was called from */
    s = R_GlobalContext->getSysParent();
    while (cptr) {
	if (cptr->getCallFlag() == CTXT_RETURN && cptr->workingEnvironment() == s)
	    break;
	cptr = cptr->nextContext();
    }
    if (!cptr)
	error(_("'Recall()' function called from outside a closure"));

    /* If the function has been recorded in the context, use it
       otherwise search for it by name or evaluate the expression
       originally used to get it.
    */
    if (cptr->getCallFun() != R_NilValue)
	PROTECT(s = cptr->getCallFun());
    else if( TYPEOF(CAR(cptr->getCall())) == SYMSXP)
	PROTECT(s = findFun(CAR(cptr->getCall()), cptr->getSysParent()));
    else
	PROTECT(s = eval(CAR(cptr->getCall()), cptr->getSysParent()));
    if (TYPEOF(s) != CLOSXP)
	error(_("'Recall()' function called from outside a closure"));
    ans = applyClosure(cptr->getCall(), s, args, cptr->getSysParent(), R_NilValue);
    UNPROTECT(1);
    return ans;
}

static SEXP evalArgs(SEXP el, SEXP rho, int dropmissing, SEXP call, int n)
{
	if (dropmissing)
		return evalList(el, rho, call, n);
	return evalListKeepMissing(el, rho);
}

/* A version of DispatchOrEval that checks for possible S4 methods for
 * any argument, not just the first.  Used in the code for `c()` in do_c()
 * and previously used in the code for `[` in do_subset.
 * Differs in that all arguments are evaluated
 * immediately, rather than after the call to R_possible_dispatch.
 */
HIDDEN
bool R::DispatchAnyOrEval(SEXP call, SEXP op, const char *generic, SEXP args,
		      SEXP rho, SEXP *ans, int dropmissing, int argsevald)
{
    if(R_has_methods(op)) {
	SEXP argValue, el;
	std::pair<bool, SEXP> value;
	/* Rboolean hasS4 = FALSE; */
	int nprotect = 0, dispatch;
	if(!argsevald) {
	    PROTECT(argValue = evalArgs(args, rho, dropmissing, call, 0));
	    nprotect++;
	    argsevald = TRUE;
	}
	else argValue = args;
	for(el = argValue; el != R_NilValue; el = CDR(el)) {
	    if(IS_S4_OBJECT(CAR(el))) {
		value = R_possible_dispatch(call, op, argValue, rho, true);
		if(value.first) {
		    *ans = value.second;
		    UNPROTECT(nprotect);
		    return true;
		}
		else break;
	    }
	}
	 /* else, use the regular DispatchOrEval, but now with evaluated args */
	dispatch = DispatchOrEval(call, op, generic, argValue, rho, ans, dropmissing, argsevald);
	UNPROTECT(nprotect);
	return dispatch;
    }
    return DispatchOrEval(call, op, generic, args, rho, ans, dropmissing, argsevald);
}


/* DispatchOrEval is used in internal functions which dispatch to
 * object methods (e.g. "[" or "[[").  The code either builds promises
 * and dispatches to the appropriate method, or it evaluates the
 * (unevaluated) arguments it comes in with and returns them so that
 * the generic built-in C code can continue.

 * To call this an ugly hack would be to insult all existing ugly hacks
 * at large in the world.
 */
HIDDEN
bool R::DispatchOrEval(SEXP call, SEXP op, const char *generic, SEXP args,
		   SEXP rho, SEXP *ans, int dropmissing, int argsevald)
{
/* DispatchOrEval is called very frequently, most often in cases where
   no dispatching is needed and the isObject or the string-based
   pre-test fail.  To avoid degrading performance it is therefore
   necessary to avoid creating promises in these cases.  The pre-test
   does require that we look at the first argument, so that needs to
   be evaluated.  The complicating factor is that the first argument
   might come in with a "..." and that there might be other arguments
   in the "..." as well.  LT */

    SEXP x = R_NilValue;
    int dots = FALSE, nprotect = 0;

    if( argsevald )
	{PROTECT(x = CAR(args)); nprotect++;}
    else {
	/* Find the object to dispatch on, dropping any leading
	   ... arguments with missing or empty values.  If there are no
	   arguments, R_NilValue is used. */
	for (; args != R_NilValue; args = CDR(args)) {
	    if (CAR(args) == R_DotsSymbol) {
		SEXP h = findVar(R_DotsSymbol, rho);
		if (TYPEOF(h) == DOTSXP) {
#ifdef DODO
		    /**** any self-evaluating value should be OK; this
			  is used in byte compiled code. LT */
		    /* just a consistency check */
		    if (TYPEOF(CAR(h)) != PROMSXP)
			error(_("value in '...' is not a promise"));
#endif
		    dots = TRUE;
		    x = eval(CAR(h), rho);
		    break;
		}
		else if (h != R_NilValue && h != R_MissingArg)
		    error(_("'...' used in an incorrect context"));
	    }
	    else {
		dots = FALSE;
		x = eval(CAR(args), rho);
		break;
	    }
	}
	PROTECT(x); nprotect++;
    }
	/* try to dispatch on the object */
    if( isObject(x) ) {
	char *pt;
	/* Try for formal method. */
	if(IS_S4_OBJECT(x) && R_has_methods(op)) {
		std::pair<bool, SEXP> value;
	    SEXP argValue;
	    /* create a promise to pass down to applyClosure  */
	    if(!argsevald) {
		argValue = promiseArgs(args, rho);
		SET_PRVALUE(CAR(argValue), x);
	    } else argValue = args;
	    PROTECT(argValue); nprotect++;
	    /* This means S4 dispatch */
	    value = R_possible_dispatch(call, op, argValue, rho, true);
	    if(value.first) {
		*ans = value.second;
		UNPROTECT(nprotect);
		return true;
	    }
	    else {
		/* go on, with the evaluated args.  Not guaranteed to have
		   the same semantics as if the arguments were not
		   evaluated, in special cases (e.g., arg values that are
		   LANGSXP).
		   The use of the promiseArgs is supposed to prevent
		   multiple evaluation after the call to possible_dispatch.
		*/
		if (dots)
		    PROTECT(argValue = evalArgs(argValue, rho, dropmissing,
						call, 0));
		else {
		    PROTECT(argValue = CONS_NR(x, evalArgs(CDR(argValue), rho,
							   dropmissing, call, 1)));
		    SET_TAG(argValue, CreateTag(TAG(args)));
		}
		nprotect++;
		args = argValue;
		argsevald = 1;
	    }
	}
	if (TYPEOF(CAR(call)) == SYMSXP)
	    pt = Rf_strrchr(CHAR(PRINTNAME(CAR(call))), '.');
	else
	    pt = nullptr;

	if (pt == nullptr || strcmp(pt,".default")) {
	    RCNTXT cntxt;
	    SEXP pargs, rho1;
	    PROTECT(pargs = promiseArgs(args, rho)); nprotect++;
	    /* The context set up here is needed because of the way
	       usemethod() is written.  DispatchGroup() repeats some
	       internal usemethod() code and avoids the need for a
	       context; perhaps the usemethod() code should be
	       refactored so the contexts around the usemethod() calls
	       in this file can be removed.

	       Using rho for current and calling environment can be
	       confusing for things like sys.parent() calls captured
	       in promises (Gabor G had an example of this).  Also,
	       since the context is established without a try/catch using
	       an R-accessible environment allows a segfault to be
	       triggered (by something very obscure, but still).
	       Hence here and in the other usemethod() uses below a
	       new environment rho1 is created and used.  LT */
	    PROTECT(rho1 = NewEnvironment(R_NilValue, R_NilValue, rho)); nprotect++;
	    SET_PRVALUE(CAR(pargs), x);
	    cntxt.start(CTXT_RETURN, call, rho1, rho, pargs, op);
	    if(usemethod(generic, x, call, pargs, rho1, rho, R_BaseEnv, ans))
	    {
		cntxt.end();
		UNPROTECT(nprotect);
		R_CleanupEnvir(rho1, *ans);
		unpromiseArgs(pargs);
		return true;
	    }
	    cntxt.end();
	    R_CleanupEnvir(rho1, R_NilValue);
	    unpromiseArgs(pargs);
	}
    }
    if(!argsevald) {
	if (dots)
	    /* The first call argument was ... and may contain more than the
	       object, so it needs to be evaluated here.  The object should be
	       in a promise, so evaluating it again should be no problem. */
	    *ans = evalArgs(args, rho, dropmissing, call, 0);
	else {
	    INCREMENT_LINKS(x);
	    PROTECT(*ans = CONS_NR(x, evalArgs(CDR(args), rho, dropmissing, call, 1)));
	    DECREMENT_LINKS(x);
	    SET_TAG(*ans, CreateTag(TAG(args)));
	    UNPROTECT(1);
	}
    }
    else *ans = args;
    UNPROTECT(nprotect);
    return false;
}

inline static void updateObjFromS4Slot(SEXP objSlot, const char *className)
{
	SEXP obj = CAR(objSlot);

	if (IS_S4_OBJECT(obj) && isBasicClass(className))
	{
		/* This and the similar test below implement the strategy
	 for S3 methods selected for S4 objects.  See ?Methods */
		if (NAMED(obj))
			ENSURE_NAMEDMAX(obj);
		obj = R_getS4DataSlot(obj, S4SXP); /* the .S3Class obj. or NULL*/
		if (obj != R_NilValue)			   /* use the S3Part as the inherited object */
			SETCAR(objSlot, obj);
	}
}

/* gr needs to be protected on return from this function */
static void findmethod(SEXP Class, const char *group, const char *generic,
		       SEXP *sxp,  SEXP *gr, SEXP *meth, int *which,
		       SEXP objSlot, SEXP rho)
{
    int len, whichclass;
    const void *vmax = vmaxget();

    len = length(Class);

    /* Need to interleave looking for group and generic methods
       e.g. if class(x) is c("foo", "bar)" then x > 3 should invoke
       "Ops.foo" rather than ">.bar"
    */
    for (whichclass = 0 ; whichclass < len ; whichclass++) {
	const char *ss = translateChar(STRING_ELT(Class, whichclass));
	*meth = installS3Signature(generic, ss);
	*sxp = R_LookupMethod(*meth, rho, rho, R_BaseEnv);
	if (isFunction(*sxp)) {
	    *gr = R_BlankScalarString;
	    if (whichclass > 0) updateObjFromS4Slot(objSlot, ss);
	    break;
	}
	*meth = installS3Signature(group, ss);
	*sxp = R_LookupMethod(*meth, rho, rho, R_BaseEnv);
	if (isFunction(*sxp)) {
	    *gr = mkString(group);
	    if (whichclass > 0) updateObjFromS4Slot(objSlot, ss);
	    break;
	}
    }
    vmaxset(vmax);
    *which = whichclass;
}

static SEXP classForGroupDispatch(SEXP obj)
{

	return IS_S4_OBJECT(obj) ? R_data_class2(obj)
							 : getAttrib(obj, R_ClassSymbol);
}

HIDDEN
bool R::DispatchGroup(const char* group, SEXP call, SEXP op, SEXP args, SEXP rho, SEXP *ans)
{
    /* pre-test to avoid string computations when there is nothing to
       dispatch on because either there is only one argument and it
       isn't an object or there are two or more arguments but neither
       of the first two is an object -- both of these cases would be
       rejected by the code following the string examination code
       below */
    if (args != R_NilValue && ! isObject(CAR(args)) &&
	(CDR(args) == R_NilValue || ! isObject(CADR(args))))
	return false;

    SEXP s;
    bool isOps = streql(group, "Ops");

    /* try for formal method */
    if(length(args) == 1 && !IS_S4_OBJECT(CAR(args))) {
	// no S4
    } else if(length(args) == 2 && !IS_S4_OBJECT(CAR(args)) && !IS_S4_OBJECT(CADR(args))) {
	// no S4
    } else { // try to use S4 :
	/* Remove argument names to ensure positional matching */
	if(isOps)
	    for(s = args; s != R_NilValue; s = CDR(s)) SET_TAG(s, R_NilValue);
	std::pair<bool, SEXP> value;
	if (R_has_methods(op))
	{
		value = R_possible_dispatch(call, op, args, rho, false);
		if ((value.first))
		{
			*ans = value.second;
			return true;
		}
	}
	/* else go on to look for S3 methods */
    }

    /* check whether we are processing the default method */
    if ( isSymbol(CAR(call)) ) {
	const char *cstr = strchr(CHAR(PRINTNAME(CAR(call))), '.');
	if (cstr && streql(cstr + 1, "default"))
	    return false;
    }

    int nargs = isOps ? length(args) : 1;

    if( nargs == 1 && !isObject(CAR(args)) )
	return false;

    const char *generic = PRIMNAME(op);
    SEXP lclass = PROTECT(classForGroupDispatch(CAR(args))), rclass;
    if( nargs == 2 )
	rclass = classForGroupDispatch(CADR(args));
    else
	rclass = R_NilValue;
    PROTECT(rclass);

    SEXP lmeth = R_NilValue, lsxp = R_NilValue, lgr = R_NilValue,
	 rmeth = R_NilValue, rsxp = R_NilValue, rgr = R_NilValue;
    int lwhich, rwhich;
    findmethod(lclass, group, generic,
	       &lsxp, &lgr, &lmeth, &lwhich, args, rho);
    PROTECT(lgr);

    if( nargs == 2 )
	findmethod(rclass, group, generic, &rsxp, &rgr, &rmeth,
		   &rwhich, CDR(args), rho);
    else
	rwhich = 0;
    PROTECT(rgr);

    if( !isFunction(lsxp) && !isFunction(rsxp) ) {
	UNPROTECT(4);
	return false; /* no generic or group method so use default */
    }

    if( lsxp != rsxp ) {
	if ( isFunction(lsxp) && isFunction(rsxp) ) {
	    /* special-case some methods involving difftime */
	    const char *lname = CHAR(PRINTNAME(lmeth)),
		*rname = CHAR(PRINTNAME(rmeth));
	    if( streql(rname, "Ops.difftime") &&
		(streql(lname, "+.POSIXt") || streql(lname, "-.POSIXt") ||
		 streql(lname, "+.Date") || streql(lname, "-.Date")) )
		rsxp = R_NilValue;
	    else if (streql(lname, "Ops.difftime") &&
		     (streql(rname, "+.POSIXt") || streql(rname, "+.Date")) )
		lsxp = R_NilValue;

	    /* Strict comparison, the docs requires methods to be "the same":
	      16 to take environments into account
	     1+2 for bitwise comparison of numbers
	       4 for the same order of attributes
	         bytecode ignored (can change at runtime)
	         srcref ignored (as per default)
	    */
	    else if (!R_compute_identical(lsxp, rsxp, 16 + 1 + 2 + 4)) {
		warning(_("Incompatible methods (\"%s\", \"%s\") for \"%s\""), lname, rname, generic);
		UNPROTECT(4);
		return false;
	    }
	}
	/* if the right hand side is the one */
	if( !isFunction(lsxp) ) { /* copy over the righthand stuff */
	    lsxp = rsxp;
	    lmeth = rmeth;
	    lgr = rgr;
	    lclass = rclass;
	    lwhich = rwhich;
	}
    }

    /* we either have a group method or a class method */

    const void *vmax = vmaxget();
    s = args;
    const char *dispatchClassName = translateChar(STRING_ELT(lclass, lwhich));

    SEXP t, m = PROTECT(allocVector(STRSXP,nargs));
    for (int i = 0 ; i < nargs ; i++) {
	t = classForGroupDispatch(CAR(s));
	if (isString(t) && (stringPositionTr(t, dispatchClassName) >= 0))
	    SET_STRING_ELT(m, i, PRINTNAME(lmeth));
	else
	    SET_STRING_ELT(m, i, R_BlankString);
	s = CDR(s);
    }
    vmaxset(vmax);

    SEXP newvars = PROTECT(createS3Vars(
	PROTECT(mkString(generic)),
	lgr,
	PROTECT(stringSuffix(lclass, lwhich)),
	m,
	rho,
	R_BaseEnv
    ));

    PROTECT(t = LCONS(lmeth, CDR(call)));

    /* the arguments have been evaluated; since we are passing them */
    /* out to a closure we need to wrap them in promises so that */
    /* they get duplicated and things like missing/substitute work. */

    PROTECT(s = promiseArgs(CDR(call), rho));
    if (length(s) != length(args))
	error(_("dispatch error in group dispatch"));
    for (m = s ; m != R_NilValue ; m = CDR(m), args = CDR(args) ) {
	SET_PRVALUE(CAR(m), CAR(args));
	/* ensure positional matching for operators */
	if(isOps) SET_TAG(m, R_NilValue);
    }

    *ans = applyClosure(t, lsxp, s, rho, newvars);
    unpromiseArgs(s);
    UNPROTECT(10);
    return true;
}

/* start of bytecode section */
static int R_bcVersion = 12;
static int R_bcMinVersion = 9;

static GCRoot<Symbol> R_AddSym(nullptr);
static GCRoot<Symbol> R_SubSym(nullptr);
static GCRoot<Symbol> R_MulSym(nullptr);
static GCRoot<Symbol> R_DivSym(nullptr);
static GCRoot<Symbol> R_ExptSym(nullptr);
static GCRoot<Symbol> R_SqrtSym(nullptr);
static GCRoot<Symbol> R_ExpSym(nullptr);
static GCRoot<Symbol> R_EqSym(nullptr);
static GCRoot<Symbol> R_NeSym(nullptr);
static GCRoot<Symbol> R_LtSym(nullptr);
static GCRoot<Symbol> R_LeSym(nullptr);
static GCRoot<Symbol> R_GeSym(nullptr);
static GCRoot<Symbol> R_GtSym(nullptr);
static GCRoot<Symbol> R_AndSym(nullptr);
static GCRoot<Symbol> R_OrSym(nullptr);
static GCRoot<Symbol> R_NotSym(nullptr);
static GCRoot<Symbol> R_CSym(nullptr);
static GCRoot<Symbol> R_LogSym(nullptr);
static GCRoot<Symbol> R_DotInternalSym(nullptr);
static GCRoot<Symbol> R_DotExternalSym(nullptr);
static GCRoot<Symbol> R_DotExternal2Sym(nullptr);
static GCRoot<Symbol> R_DotExternalgraphicsSym(nullptr);
static GCRoot<Symbol> R_DotCallSym(nullptr);
static GCRoot<Symbol> R_DotCallgraphicsSym(nullptr);
static GCRoot<Symbol> R_DotFortranSym(nullptr);
static GCRoot<Symbol> R_DotCSym(nullptr);

/* R_ConstantsRegistry allows runtime detection of modification of compiler
   constants. It is a linked list of weak references. Each weak reference
   refers to a byte-code object (BCODESXPs) as key and to a deep copy of the
   object's constants as value. The head of the list has a nil payload
   instead of a weak reference, stays in the list forever, and is a GC root.*/
static GCRoot<> R_ConstantsRegistry(nullptr);

#if defined(__GNUC__) && ! defined(BC_PROFILING) && (! defined(NO_THREADED_CODE))
#define THREADED_CODE
#endif

HIDDEN void R_initialize_bcode(void)
{
  R_AddSym = Symbol::obtain("+");
  R_SubSym = Symbol::obtain("-");
  R_MulSym = Symbol::obtain("*");
  R_DivSym = Symbol::obtain("/");
  R_ExptSym = Symbol::obtain("^");
  R_SqrtSym = Symbol::obtain("sqrt");
  R_ExpSym = Symbol::obtain("exp");
  R_EqSym = Symbol::obtain("==");
  R_NeSym = Symbol::obtain("!=");
  R_LtSym = Symbol::obtain("<");
  R_LeSym = Symbol::obtain("<=");
  R_GeSym = Symbol::obtain(">=");
  R_GtSym = Symbol::obtain(">");
  R_AndSym = Symbol::obtain("&");
  R_OrSym = Symbol::obtain("|");
  R_NotSym = Symbol::obtain("!");
  R_CSym = Symbol::obtain("c");
  R_LogSym = Symbol::obtain("log");
  R_DotInternalSym = Symbol::obtain(".Internal");
  R_DotExternalSym = Symbol::obtain(".External");
  R_DotExternal2Sym = Symbol::obtain(".External2");
  R_DotExternalgraphicsSym = Symbol::obtain(".External.graphics");
  R_DotCallSym = Symbol::obtain(".Call");
  R_DotCallgraphicsSym = Symbol::obtain(".Call.graphics");
  R_DotFortranSym = Symbol::obtain(".Fortran");
  R_DotCSym = Symbol::obtain(".C");

#ifdef THREADED_CODE
  bcEval(nullptr, nullptr, FALSE);
#endif

  /* the first constants record always stays in place for protection */
  R_ConstantsRegistry = allocVector(VECSXP, 2);
  R_PreserveObject(R_ConstantsRegistry);
  SET_VECTOR_ELT(R_ConstantsRegistry, 0, R_NilValue);
  SET_VECTOR_ELT(R_ConstantsRegistry, 1, R_NilValue);

  R_BCProtCommitted = R_BCNodeStackBase;
}

enum
{
	BCMISMATCH_OP,
	RETURN_OP,
	GOTO_OP,
	BRIFNOT_OP,
	POP_OP,
	DUP_OP,
	PRINTVALUE_OP,
	STARTLOOPCNTXT_OP,
	ENDLOOPCNTXT_OP,
	DOLOOPNEXT_OP,
	DOLOOPBREAK_OP,
	STARTFOR_OP,
	STEPFOR_OP,
	ENDFOR_OP,
	SETLOOPVAL_OP,
	INVISIBLE_OP,
	LDCONST_OP,
	LDNULL_OP,
	LDTRUE_OP,
	LDFALSE_OP,
	GETVAR_OP,
	DDVAL_OP,
	SETVAR_OP,
	GETFUN_OP,
	GETGLOBFUN_OP,
	GETSYMFUN_OP,
	GETBUILTIN_OP,
	GETINTLBUILTIN_OP,
	CHECKFUN_OP,
	MAKEPROM_OP,
	DOMISSING_OP,
	SETTAG_OP,
	DODOTS_OP,
	PUSHARG_OP,
	PUSHCONSTARG_OP,
	PUSHNULLARG_OP,
	PUSHTRUEARG_OP,
	PUSHFALSEARG_OP,
	CALL_OP,
	CALLBUILTIN_OP,
	CALLSPECIAL_OP,
	MAKECLOSURE_OP,
	UMINUS_OP,
	UPLUS_OP,
	ADD_OP,
	SUB_OP,
	MUL_OP,
	DIV_OP,
	EXPT_OP,
	SQRT_OP,
	EXP_OP,
	EQ_OP,
	NE_OP,
	LT_OP,
	LE_OP,
	GE_OP,
	GT_OP,
	AND_OP,
	OR_OP,
	NOT_OP,
	DOTSERR_OP,
	STARTASSIGN_OP,
	ENDASSIGN_OP,
	STARTSUBSET_OP,
	DFLTSUBSET_OP,
	STARTSUBASSIGN_OP,
	DFLTSUBASSIGN_OP,
	STARTC_OP,
	DFLTC_OP,
	STARTSUBSET2_OP,
	DFLTSUBSET2_OP,
	STARTSUBASSIGN2_OP,
	DFLTSUBASSIGN2_OP,
	DOLLAR_OP,
	DOLLARGETS_OP,
	ISNULL_OP,
	ISLOGICAL_OP,
	ISINTEGER_OP,
	ISDOUBLE_OP,
	ISCOMPLEX_OP,
	ISCHARACTER_OP,
	ISSYMBOL_OP,
	ISOBJECT_OP,
	ISNUMERIC_OP,
	VECSUBSET_OP,
	MATSUBSET_OP,
	VECSUBASSIGN_OP,
	MATSUBASSIGN_OP,
	AND1ST_OP,
	AND2ND_OP,
	OR1ST_OP,
	OR2ND_OP,
	GETVAR_MISSOK_OP,
	DDVAL_MISSOK_OP,
	VISIBLE_OP,
	SETVAR2_OP,
	STARTASSIGN2_OP,
	ENDASSIGN2_OP,
	SETTER_CALL_OP,
	GETTER_CALL_OP,
	SWAP_OP,
	DUP2ND_OP,
	SWITCH_OP,
	RETURNJMP_OP,
	STARTSUBSET_N_OP,
	STARTSUBASSIGN_N_OP,
	VECSUBSET2_OP,
	MATSUBSET2_OP,
	VECSUBASSIGN2_OP,
	MATSUBASSIGN2_OP,
	STARTSUBSET2_N_OP,
	STARTSUBASSIGN2_N_OP,
	SUBSET_N_OP,
	SUBSET2_N_OP,
	SUBASSIGN_N_OP,
	SUBASSIGN2_N_OP,
	LOG_OP,
	LOGBASE_OP,
	MATH1_OP,
	DOTCALL_OP,
	COLON_OP,
	SEQALONG_OP,
	SEQLEN_OP,
	BASEGUARD_OP,
	INCLNK_OP,
	DECLNK_OP,
	DECLNK_N_OP,
	INCLNKSTK_OP,
	DECLNKSTK_OP,
	OPCOUNT
};

static SEXP seq_int(int n1, int n2)
{
#define USE_ALTREP_COMPACT_INTRANGE
#ifdef USE_ALTREP_COMPACT_INTRANGE
    return R_compact_intrange(n1, n2);
#else
    int n = std::abs(n2 - n1) + 1;
    SEXP ans = allocVector(INTSXP, n);
    int *data = INTEGER(ans);
    if (n1 <= n2)
	for (int i = 0; i < n; i++)
	    data[i] = n1 + i;
    else
	for (int i = 0; i < n; i++)
	    data[i] = n1 - i;
    return ans;
#endif
}

#define COMPACT_INTSEQ
#ifdef COMPACT_INTSEQ
#define INTSEQSXP 9999
#endif
/* tag for boxed stack entries to be ignored by stack protection */
#define NLNKSXP 9996

#define GETSTACK_FLAGS(n) (R_BCNodeStackTop[n].flags)
#define SETSTACK_FLAGS(n, v) (R_BCNodeStackTop[n].flags = (v))

inline static SEXP GETSTACK_PTR_TAG(R_bcstack_t *s)
{
	/* no error checking since only called with tag != 0 */
	SEXP value;
	switch (s->tag)
	{
	case REALSXP:
		value = ScalarReal(s->u.dval);
		break;
	case INTSXP:
		value = ScalarInteger(s->u.ival);
		break;
	case LGLSXP:
		value = ScalarLogical(s->u.ival);
		break;
#ifdef COMPACT_INTSEQ
	case INTSEQSXP:
	{
		int *seqinfo = INTEGER(s->u.sxpval);
		value = seq_int(seqinfo[0], seqinfo[1]);
	}
	break;
#endif
	default: /* not reached */
		value = nullptr;
	}
	s->tag = NILSXP;
	s->u.sxpval = value;
	return value;
}
#define GETSTACK_PTR(s) ((s)->tag ? GETSTACK_PTR_TAG(s) : (s)->u.sxpval)

#define GETSTACK_SXPVAL_PTR(s) ((s)->u.sxpval)

#define GETSTACK_IVAL_PTR(s) ((s)->u.ival)

#define SETSTACK_NLNK_PTR(s, v)   \
	do                            \
	{                             \
		R_bcstack_t *__s__ = (s); \
		SEXP __v__ = (v);         \
		__s__->tag = NLNKSXP;     \
		__s__->u.sxpval = __v__;  \
	} while (0)

#define SETSTACK_NLNK(i, v) SETSTACK_NLNK_PTR(R_BCNodeStackTop + (i), v)

#ifdef TESTING_WRITE_BARRIER
#define CHECK_SET_BELOW_PROT(s)					\
    if ((s) < R_BCProtTop) error(_("changing stack value below R_BCProt pointer"))
#else
#define CHECK_SET_BELOW_PROT(s) do { } while (0)
#endif

#define SETSTACK_PTR(s, v)       \
	do                           \
	{                            \
		CHECK_SET_BELOW_PROT(s); \
		SEXP __v__ = (v);        \
		(s)->tag = NILSXP;       \
		(s)->u.sxpval = __v__;   \
	} while (0)

#define SETSTACK_REAL_PTR(s, v) \
	do                          \
	{                           \
		double __v__ = (v);     \
		(s)->tag = REALSXP;     \
		(s)->u.dval = __v__;    \
	} while (0)

#define SETSTACK_INTEGER_PTR(s, v) \
	do                             \
	{                              \
		int __v__ = (v);           \
		(s)->tag = INTSXP;         \
		(s)->u.ival = __v__;       \
	} while (0)

#define SETSTACK_LOGICAL_PTR(s, v)              \
	do                                          \
	{                                           \
		int __v__ = (v);                        \
		(s)->tag = LGLSXP;                      \
		if (__v__ == NA_LOGICAL)                \
			(s)->u.ival = NA_LOGICAL;           \
		else                                    \
			(s)->u.ival = __v__ ? TRUE : FALSE; \
	} while (0)

#define IS_STACKVAL_BOXED(idx)	(R_BCNodeStackTop[idx].tag == NILSXP)

#ifdef COMPACT_INTSEQ
#define SETSTACK_INTSEQ(idx, rn1, rn2)         \
	do                                         \
	{                                          \
		SEXP info = allocVector(INTSXP, 2);    \
		INTEGER(info)[0] = (int)rn1;           \
		INTEGER(info)[1] = (int)rn2;           \
		R_BCNodeStackTop[idx].u.sxpval = info; \
		R_BCNodeStackTop[idx].tag = INTSEQSXP; \
	} while (0)
#else
#define SETSTACK_INTSEQ(idx, rn1, rn2) \
    SETSTACK(idx, seq_int((int) rn1, (int) rn2))
#endif

#define GETSTACK_SXPVAL(i) GETSTACK_SXPVAL_PTR(R_BCNodeStackTop + (i))

#define GETSTACK(i) GETSTACK_PTR(R_BCNodeStackTop + (i))

#define SETSTACK(i, v) SETSTACK_PTR(R_BCNodeStackTop + (i), v)

#define SETSTACK_REAL(i, v) SETSTACK_REAL_PTR(R_BCNodeStackTop + (i), v)

#define SETSTACK_INTEGER(i, v) SETSTACK_INTEGER_PTR(R_BCNodeStackTop + (i), v)

#define SETSTACK_LOGICAL(i, v) SETSTACK_LOGICAL_PTR(R_BCNodeStackTop + (i), v)


/* bcStackScalar() checks whether the object in the specified stack
   location is an immediate scalar or a boxed simple real, integer, or
   logical scalar (i.e. length one and no attributes).  For immediate
   values the stack pointer is returned; for others the supplied stack
   structure pointer is returned after filling its fields
   appropriately. */
inline static R_bcstack_t *bcStackScalar(R_bcstack_t *s, R_bcstack_t *v)
{
	switch (s->tag)
	{
	case REALSXP:
	case INTSXP:
	case LGLSXP:
		return s;
	}

	SEXP x = GETSTACK_SXPVAL_PTR(s);
	if (IS_SIMPLE_SCALAR(x, REALSXP))
	{
		v->tag = REALSXP;
		v->u.dval = SCALAR_DVAL(x);
		return v;
	}
	else if (IS_SIMPLE_SCALAR(x, INTSXP))
	{
		v->tag = INTSXP;
		v->u.ival = SCALAR_IVAL(x);
		return v;
	}
	else if (IS_SIMPLE_SCALAR(x, LGLSXP))
	{
		v->tag = LGLSXP;
		v->u.ival = SCALAR_LVAL(x);
		return v;
	}
	else
	{
		v->tag = NILSXP;
		v->u.sxpval = nullptr;
		return v;
	}
}

#define INTEGER_TO_LOGICAL(x) \
    ((x) == NA_INTEGER ? NA_LOGICAL : (x) ? TRUE : FALSE)
#define INTEGER_TO_REAL(x) ((x) == NA_INTEGER ? NA_REAL : (x))
#define LOGICAL_TO_REAL(x) ((x) == NA_LOGICAL ? NA_REAL : (x))

inline static R_bcstack_t *bcStackScalarReal(R_bcstack_t *s, R_bcstack_t *v)
{
	v = bcStackScalar(s, v);
	if (v->tag == INTSXP)
	{
		v->tag = REALSXP;
		v->u.dval = INTEGER_TO_REAL(v->u.ival);
	}
	return v;
}

#define DO_FAST_RELOP2(op, a, b)                         \
	do                                                   \
	{                                                    \
		SKIP_OP();                                       \
		SETSTACK_LOGICAL(-2, ((a)op(b)) ? TRUE : FALSE); \
		R_BCNodeStackTop--;                              \
		Evaluator::enableResultPrinting(true);           \
		NEXT();                                          \
	} while (0)

#define INCLNK_STACK_PTR(s)                 \
	do                                      \
	{                                       \
		if ((s)->tag == NILSXP)             \
			INCREMENT_LINKS((s)->u.sxpval); \
	} while (0)

#define DECLNK_STACK_PTR(s)                 \
	do                                      \
	{                                       \
		if ((s)->tag == NILSXP)             \
			DECREMENT_LINKS((s)->u.sxpval); \
	} while (0)

/* drop eventually */
#define OLDBC_INCREMENT_LINKS(s) \
	do                           \
	{                            \
		if (old_byte_code)       \
			INCREMENT_LINKS(s);  \
	} while (0)
#define OLDBC_DECLNK_STACK_PTR(s) \
	do                            \
	{                             \
		if (old_byte_code)        \
			DECLNK_STACK_PTR(s);  \
	} while (0)

#define FastRelop2(op, opval, opsym)                                 \
	do                                                               \
	{                                                                \
		R_bcstack_t vvx, vvy;                                        \
		R_bcstack_t *vx = bcStackScalar(R_BCNodeStackTop - 2, &vvx); \
		R_bcstack_t *vy = bcStackScalar(R_BCNodeStackTop - 1, &vvy); \
		if (vx->tag == REALSXP && !ISNAN(vx->u.dval))                \
		{                                                            \
			if (vy->tag == REALSXP && !ISNAN(vy->u.dval))            \
				DO_FAST_RELOP2(op, vx->u.dval, vy->u.dval);          \
			else if (vy->tag == INTSXP && vy->u.ival != NA_INTEGER)  \
				DO_FAST_RELOP2(op, vx->u.dval, vy->u.ival);          \
		}                                                            \
		else if (vx->tag == INTSXP && vx->u.ival != NA_INTEGER)      \
		{                                                            \
			if (vy->tag == REALSXP && !ISNAN(vy->u.dval))            \
				DO_FAST_RELOP2(op, vx->u.ival, vy->u.dval);          \
			else if (vy->tag == INTSXP && vy->u.ival != NA_INTEGER)  \
			{                                                        \
				DO_FAST_RELOP2(op, vx->u.ival, vy->u.ival);          \
			}                                                        \
		}                                                            \
		Relop2(opval, opsym);                                        \
	} while (0)

/* not actually optimized yet; ignore op, opval for now */
#define FastLogic2(op, opval, opsym)    \
	do                                  \
	{                                   \
		Builtin2(do_logic, opsym, rho); \
	} while (0)

inline static SEXP getPrimitive(SEXP symbol, SEXPTYPE type)
{
	SEXP value = SYMVALUE(symbol);
	if (TYPEOF(value) == PROMSXP)
	{
		value = forcePromise(value);
		ENSURE_NAMEDMAX(value);
	}
	if (TYPEOF(value) != type)
	{
		/* probably means a package redefined the base function so
	   try to get the real thing from the internal table of
	   primitives */
		value = R_Primitive(CHAR(PRINTNAME(symbol)));
		if (TYPEOF(value) != type)
			/* if that doesn't work we signal an error */
			error(_("'%s' is not a '%s' function"), CHAR(PRINTNAME(symbol)), type == BUILTINSXP ? "BUILTIN" : "SPECIAL");
	}
	return value;
}

static SEXP cmp_relop(SEXP call, RELOP_TYPE opval, SEXP opsym, SEXP x, SEXP y,
					  SEXP rho)
{
	SEXP op = getPrimitive(opsym, BUILTINSXP);
	if (isObject(x) || isObject(y))
	{
		SEXP args, ans;
		args = CONS_NR(x, CONS_NR(y, R_NilValue));
		PROTECT(args);
		if (DispatchGroup("Ops", call, op, args, rho, &ans))
		{
			UNPROTECT(1);
			return ans;
		}
		UNPROTECT(1);
	}
	return do_relop_dflt(call, op, x, y);
}

static SEXP cmp_arith1(SEXP call, SEXP opsym, SEXP x, SEXP rho)
{
	SEXP op = getPrimitive(opsym, BUILTINSXP);
	if (isObject(x))
	{
		SEXP args, ans;
		args = CONS_NR(x, R_NilValue);
		PROTECT(args);
		if (DispatchGroup("Ops", call, op, args, rho, &ans))
		{
			UNPROTECT(1);
			return ans;
		}
		UNPROTECT(1);
	}
	return R_unary(call, op, x);
}

static SEXP cmp_arith2(SEXP call, ARITHOP_TYPE opval, SEXP opsym, SEXP x, SEXP y,
					   SEXP rho)
{
	SEXP op = getPrimitive(opsym, BUILTINSXP);
	if (isObject(x) || isObject(y))
	{
		SEXP args, ans;
		args = CONS_NR(x, CONS_NR(y, R_NilValue));
		PROTECT(args);
		if (DispatchGroup("Ops", call, op, args, rho, &ans))
		{
			UNPROTECT(1);
			return ans;
		}
		UNPROTECT(1);
	}
	return R_binary(call, op, x, y);
}

#define Builtin1(do_fun, which, rho)                               \
	do                                                             \
	{                                                              \
		SEXP call = VECTOR_ELT(constants, GETOP());                \
		SETSTACK(-1, CONS_NR(GETSTACK(-1), R_NilValue));           \
		SETSTACK(-1, do_fun(call, getPrimitive(which, BUILTINSXP), \
							GETSTACK(-1), rho));                   \
		Evaluator::enableResultPrinting(true);                     \
		NEXT();                                                    \
	} while (0)

#define Builtin2(do_fun, which, rho)                               \
	do                                                             \
	{                                                              \
		SEXP stack1 = GETSTACK(-1);                                \
		SEXP stack2 = GETSTACK(-2);                                \
		SEXP call = VECTOR_ELT(constants, GETOP());                \
		SEXP tmp = CONS_NR(stack1, R_NilValue);                    \
		SETSTACK(-2, CONS_NR(stack2, tmp));                        \
		R_BCNodeStackTop--;                                        \
		SETSTACK(-1, do_fun(call, getPrimitive(which, BUILTINSXP), \
							GETSTACK(-1), rho));                   \
		Evaluator::enableResultPrinting(true);                     \
		NEXT();                                                    \
	} while (0)

#define NewBuiltin2(do_fun, opval, opsym, rho)               \
	do                                                       \
	{                                                        \
		SEXP call = VECTOR_ELT(constants, GETOP());          \
		SEXP x = GETSTACK(-2);                               \
		SEXP y = GETSTACK(-1);                               \
		SETSTACK(-2, do_fun(call, opval, opsym, x, y, rho)); \
		R_BCNodeStackTop--;                                  \
		Evaluator::enableResultPrinting(true);               \
		NEXT();                                              \
	} while (0)

#define Arith1(opsym)                                  \
	do                                                 \
	{                                                  \
		SEXP call = VECTOR_ELT(constants, GETOP());    \
		SEXP x = GETSTACK(-1);                         \
		SETSTACK(-1, cmp_arith1(call, opsym, x, rho)); \
		Evaluator::enableResultPrinting(true);         \
		NEXT();                                        \
	} while (0)

#define Arith2(opval,opsym) NewBuiltin2(cmp_arith2,opval,opsym,rho)
#define Relop2(opval,opsym) NewBuiltin2(cmp_relop,opval,opsym,rho)

#define R_MSG_NA	_("NaN values produced")
#define CMP_ISNAN ISNAN
//On Linux this is quite a bit faster; not on macOS El Capitan:
//#define CMP_ISNAN(x) ((x) != (x))
#define FastMath1(fun, sym)                                          \
	do                                                               \
	{                                                                \
		R_bcstack_t vvx;                                             \
		R_bcstack_t *vx = bcStackScalar(R_BCNodeStackTop - 1, &vvx); \
		if (vx->tag == REALSXP)                                      \
		{                                                            \
			double dval = fun(vx->u.dval);                           \
			if (CMP_ISNAN(dval))                                     \
			{                                                        \
				SEXP call = VECTOR_ELT(constants, GETOP());          \
				if (ISNAN(vx->u.dval))                               \
					dval = vx->u.dval;                               \
				else                                                 \
					warningcall(call, R_MSG_NA);                     \
			}                                                        \
			else                                                     \
				SKIP_OP();                                           \
			SETSTACK_REAL(-1, dval);                                 \
			Evaluator::enableResultPrinting(true);                   \
			NEXT();                                                  \
		}                                                            \
		else if (vx->tag == INTSXP && vx->u.ival != NA_INTEGER)      \
		{                                                            \
			SKIP_OP();                                               \
			SETSTACK_REAL(-1, fun(vx->u.ival));                      \
			Evaluator::enableResultPrinting(true);                   \
			NEXT();                                                  \
		}                                                            \
		Builtin1(do_math1, sym, rho);                                \
	} while (0)

#define DO_FAST_BINOP(fun, a, b)               \
	do                                         \
	{                                          \
		SKIP_OP();                             \
		SETSTACK_REAL(-2, fun(a, b));          \
		R_BCNodeStackTop--;                    \
		Evaluator::enableResultPrinting(true); \
		NEXT();                                \
	} while (0)

#define DO_FAST_BINOP_INT(fun, a, b)                  \
	do                                                \
	{                                                 \
		double dval = fun((double)(a), (double)(b));  \
		if (dval <= R_INT_MAX && dval >= INT_MIN + 1) \
		{                                             \
			SKIP_OP();                                \
			SETSTACK_INTEGER(-2, (int)dval);          \
			R_BCNodeStackTop--;                       \
			Evaluator::enableResultPrinting(true);    \
			NEXT();                                   \
		}                                             \
	} while (0)

#define FastUnary(op, opsym)                                         \
	do                                                               \
	{                                                                \
		R_bcstack_t vvx;                                             \
		R_bcstack_t *vx = bcStackScalar(R_BCNodeStackTop - 1, &vvx); \
		if (vx->tag == REALSXP)                                      \
		{                                                            \
			SKIP_OP();                                               \
			SETSTACK_REAL(-1, op vx->u.dval);                        \
			Evaluator::enableResultPrinting(true);                   \
			NEXT();                                                  \
		}                                                            \
		else if (vx->tag == INTSXP && vx->u.ival != NA_INTEGER)      \
		{                                                            \
			SKIP_OP();                                               \
			SETSTACK_INTEGER(-1, op vx->u.ival);                     \
			Evaluator::enableResultPrinting(true);                   \
			NEXT();                                                  \
		}                                                            \
		Arith1(opsym);                                               \
	} while (0)

#define FastBinary(op, opval, opsym)                                 \
	do                                                               \
	{                                                                \
		{                                                            \
			R_bcstack_t *sx = R_BCNodeStackTop - 2;                  \
			R_bcstack_t *sy = R_BCNodeStackTop - 1;                  \
			if (sx->tag == REALSXP && sy->tag == REALSXP)            \
				DO_FAST_BINOP(op, sx->u.dval, sy->u.dval);           \
		}                                                            \
		R_bcstack_t vvx, vvy;                                        \
		R_bcstack_t *vx = bcStackScalar(R_BCNodeStackTop - 2, &vvx); \
		R_bcstack_t *vy = bcStackScalar(R_BCNodeStackTop - 1, &vvy); \
		if (vx->tag == REALSXP)                                      \
		{                                                            \
			if (vy->tag == REALSXP)                                  \
				DO_FAST_BINOP(op, vx->u.dval, vy->u.dval);           \
			else if (vy->tag == INTSXP && vy->u.ival != NA_INTEGER)  \
				DO_FAST_BINOP(op, vx->u.dval, vy->u.ival);           \
		}                                                            \
		else if (vx->tag == INTSXP && vx->u.ival != NA_INTEGER)      \
		{                                                            \
			int ix = vx->u.ival;                                     \
			if (vy->tag == REALSXP)                                  \
				DO_FAST_BINOP(op, ix, vy->u.dval);                   \
			else if (vy->tag == INTSXP && vy->u.ival != NA_INTEGER)  \
			{                                                        \
				int iy = vy->u.ival;                                 \
				if (opval == DIVOP || opval == POWOP)                \
					DO_FAST_BINOP(op, (double)ix, (double)iy);       \
				else                                                 \
					DO_FAST_BINOP_INT(op, ix, iy);                   \
			}                                                        \
		}                                                            \
		Arith2(opval, opsym);                                        \
	} while (0)

#define R_ADD(x, y) ((x) + (y))
#define R_SUB(x, y) ((x) - (y))
#define R_MUL(x, y) ((x) * (y))
#define R_DIV(x, y) ((x) / (y))


/* The current (as of r67808) Windows toolchain compiles explicit sqrt
   calls in a way that returns a different NaN than NA_real_ when
   called with NA_real_. Not sure this is a bug in the Windows
   toolchain or in our expectations, but these defines attempt to work
   around this. */
#if (defined(_WIN32) || defined(_WIN64)) && defined(__GNUC__) && \
    __GNUC__ <= 4
#define R_sqrt(x) (ISNAN(x) ? x : sqrt(x))
#else
#define R_sqrt sqrt
#endif

#define DO_LOG()                                                         \
	do                                                                   \
	{                                                                    \
		R_bcstack_t vvx;                                                 \
		R_bcstack_t *vx = bcStackScalarReal(R_BCNodeStackTop - 1, &vvx); \
		if (vx->tag == REALSXP)                                          \
		{                                                                \
			double dval = R_log(vx->u.dval);                             \
			if (CMP_ISNAN(dval))                                         \
			{                                                            \
				SEXP call = VECTOR_ELT(constants, GETOP());              \
				if (ISNAN(vx->u.dval))                                   \
					dval = vx->u.dval;                                   \
				else                                                     \
					warningcall(call, R_MSG_NA);                         \
			}                                                            \
			else                                                         \
				SKIP_OP();                                               \
			SETSTACK_REAL(-1, dval);                                     \
			Evaluator::enableResultPrinting(true);                       \
			NEXT();                                                      \
		}                                                                \
		SEXP call = VECTOR_ELT(constants, GETOP());                      \
		SEXP args = CONS_NR(GETSTACK(-1), R_NilValue);                   \
		SETSTACK(-1, args); /* to protect */                             \
		SEXP op = getPrimitive(R_LogSym, SPECIALSXP);                    \
		SETSTACK(-1, do_log_builtin(call, op, args, rho));               \
		Evaluator::enableResultPrinting(true);                           \
		NEXT();                                                          \
	} while (0)

#define DO_LOGBASE()                                                     \
	do                                                                   \
	{                                                                    \
		R_bcstack_t vvx, vvy;                                            \
		R_bcstack_t *vx = bcStackScalarReal(R_BCNodeStackTop - 2, &vvx); \
		R_bcstack_t *vy = bcStackScalarReal(R_BCNodeStackTop - 1, &vvy); \
		if (vx->tag == REALSXP && vy->tag == REALSXP)                    \
		{                                                                \
			double dval = logbase(vx->u.dval, vy->u.dval);               \
			if (ISNAN(dval))                                             \
			{                                                            \
				SEXP call = VECTOR_ELT(constants, GETOP());              \
				if (ISNAN(vx->u.dval))                                   \
					dval = vx->u.dval;                                   \
				else if (ISNAN(vy->u.dval))                              \
					dval = vy->u.dval;                                   \
				else                                                     \
					warningcall(call, R_MSG_NA);                         \
			}                                                            \
			else                                                         \
				SKIP_OP();                                               \
			R_BCNodeStackTop--;                                          \
			SETSTACK_REAL(-1, dval);                                     \
			Evaluator::enableResultPrinting(true);                       \
			NEXT();                                                      \
		}                                                                \
		SEXP call = VECTOR_ELT(constants, GETOP());                      \
		SEXP tmp = GETSTACK(-2);                                         \
		SEXP args = CONS_NR(tmp, CONS_NR(GETSTACK(-1), R_NilValue));     \
		R_BCNodeStackTop--;                                              \
		SETSTACK(-1, args); /* to protect */                             \
		SEXP op = getPrimitive(R_LogSym, SPECIALSXP);                    \
		SETSTACK(-1, do_log_builtin(call, op, args, rho));               \
		Evaluator::enableResultPrinting(true);                           \
		NEXT();                                                          \
	} while (0)

/* Keep the order consistent with the order in the byte code compiler! */
static struct
{
	const char *const name;
	SEXP sym;
	double (*fun)(double);
} math1funs[] = {
	{"floor", nullptr, floor},
	{"ceiling", nullptr, ceil},
	{"sign", nullptr, Rf_sign},

	{"expm1", nullptr, expm1},
	{"log1p", nullptr, log1p},

	{"cos", nullptr, cos},
	{"sin", nullptr, sin},
	{"tan", nullptr, tan},
	{"acos", nullptr, acos},
	{"asin", nullptr, asin},
	{"atan", nullptr, atan},

	{"cosh", nullptr, cosh},
	{"sinh", nullptr, sinh},
	{"tanh", nullptr, tanh},
	{"acosh", nullptr, acosh},
	{"asinh", nullptr, asinh},
	{"atanh", nullptr, atanh},

	{"lgamma", nullptr, Rf_lgammafn},
	{"gamma", nullptr, Rf_gammafn},
	{"digamma", nullptr, Rf_digamma},
	{"trigamma", nullptr, Rf_trigamma},

	{"cospi", nullptr, cospi},
	{"sinpi", nullptr, sinpi},
#ifndef HAVE_TANPI
	{"tanpi", nullptr, tanpi}
#else
	{"tanpi", nullptr, Rtanpi}
#endif
};

inline static double (*getMath1Fun(int i, SEXP call))(double) {
    if (math1funs[i].sym == nullptr)
	math1funs[i].sym = install(math1funs[i].name);
    if (CAR(call) != math1funs[i].sym)
	error(_("math1 compiler/interpreter mismatch"));
    return math1funs[i].fun;
}

#define DO_MATH1()                                                       \
	do                                                                   \
	{                                                                    \
		SEXP call = VECTOR_ELT(constants, GETOP());                      \
		double (*fun)(double) = getMath1Fun(GETOP(), call);              \
		R_bcstack_t vvx;                                                 \
		R_bcstack_t *vx = bcStackScalarReal(R_BCNodeStackTop - 1, &vvx); \
		if (vx->tag == REALSXP)                                          \
		{                                                                \
			double dval = fun(vx->u.dval);                               \
			if (ISNAN(dval))                                             \
			{                                                            \
				if (ISNAN(vx->u.dval))                                   \
					dval = vx->u.dval;                                   \
				else                                                     \
					warningcall(call, R_MSG_NA);                         \
			}                                                            \
			SETSTACK_REAL(-1, dval);                                     \
			Evaluator::enableResultPrinting(true);                       \
			NEXT();                                                      \
		}                                                                \
		SEXP args = CONS_NR(GETSTACK(-1), R_NilValue);                   \
		SEXP sym = CAR(call);                                            \
		SETSTACK(-1, args); /* to protect */                             \
		SEXP op = getPrimitive(sym, BUILTINSXP);                         \
		SETSTACK(-1, do_math1(call, op, args, rho));                     \
		Evaluator::enableResultPrinting(true);                           \
		NEXT();                                                          \
	} while (0)

#define DOTCALL_MAX 16
#define DO_DOTCALL()                                                   \
	do                                                                 \
	{                                                                  \
		SEXP call = VECTOR_ELT(constants, GETOP());                    \
		int nargs = GETOP();                                           \
		DL_FUNC ofun = R_dotCallFn(GETSTACK(-nargs - 1), call, nargs); \
		if (ofun && nargs <= DOTCALL_MAX)                              \
		{                                                              \
			SEXP cargs[DOTCALL_MAX];                                   \
			for (int i = 0; i < nargs; i++)                            \
				cargs[i] = GETSTACK(i - nargs);                        \
			void *vmax = vmaxget();                                    \
			SEXP val = R_doDotCall(ofun, nargs, cargs, call);          \
			vmaxset(vmax);                                             \
			R_BCNodeStackTop -= nargs;                                 \
			SETSTACK(-1, val);                                         \
			Evaluator::enableResultPrinting(true);                     \
			NEXT();                                                    \
		}                                                              \
		SEXP args = R_NilValue;                                        \
		BCNPUSH(args); /* allocate space for protecting args */        \
		while (nargs-- >= 0)                                           \
		{                                                              \
			args = CONS_NR(GETSTACK(-2), args);                        \
			SETSTACK(-2, args); /* to protect */                       \
			BCNPOP_IGNORE_VALUE();                                     \
		}                                                              \
		SEXP sym = CAR(call);                                          \
		SEXP op = getPrimitive(sym, BUILTINSXP);                       \
		SETSTACK(-1, do_dotcall(call, op, args, rho));                 \
		Evaluator::enableResultPrinting(true);                         \
		NEXT();                                                        \
	} while (0)

#define DO_COLON()                                                       \
	do                                                                   \
	{                                                                    \
		R_bcstack_t vvx, vvy;                                            \
		R_bcstack_t *vx = bcStackScalarReal(R_BCNodeStackTop - 2, &vvx); \
		R_bcstack_t *vy = bcStackScalarReal(R_BCNodeStackTop - 1, &vvy); \
		if (vx->tag == REALSXP && vy->tag == REALSXP)                    \
		{                                                                \
			double rn1 = vx->u.dval;                                     \
			double rn2 = vy->u.dval;                                     \
			if (R_FINITE(rn1) && R_FINITE(rn2) &&                        \
				INT_MIN <= rn1 && R_INT_MAX >= rn1 &&                    \
				INT_MIN <= rn2 && R_INT_MAX >= rn2 &&                    \
				rn1 == (int)rn1 && rn2 == (int)rn2)                      \
			{                                                            \
				SKIP_OP(); /* skip 'call' index */                       \
				R_BCNodeStackTop--;                                      \
				SETSTACK_INTSEQ(-1, rn1, rn2);                           \
				Evaluator::enableResultPrinting(true);                   \
				NEXT();                                                  \
			}                                                            \
		}                                                                \
		Builtin2(do_colon, R_ColonSymbol, rho);                          \
	} while (0)

#define DO_SEQ_ALONG()                                            \
	do                                                            \
	{                                                             \
		SEXP x = GETSTACK(-1);                                    \
		if (!OBJECT(x))                                           \
		{                                                         \
			R_xlen_t len = xlength(x);                            \
			if (len >= 1 && len <= R_INT_MAX)                     \
			{                                                     \
				SKIP_OP(); /* skip 'call' index */                \
				SETSTACK_INTSEQ(-1, 1, len);                      \
				Evaluator::enableResultPrinting(true);            \
				NEXT();                                           \
			}                                                     \
		}                                                         \
		Builtin1(do_seq_along, Symbol::obtain("seq_along"), rho); \
	} while (0)

#define DO_SEQ_LEN()                                                     \
	do                                                                   \
	{                                                                    \
		R_bcstack_t vvx;                                                 \
		R_bcstack_t *vx = bcStackScalarReal(R_BCNodeStackTop - 1, &vvx); \
		if (vx->tag == REALSXP)                                          \
		{                                                                \
			double rlen = vx->u.dval;                                    \
			if (1 <= rlen && R_INT_MAX >= rlen &&                        \
				rlen == (int)rlen)                                       \
			{                                                            \
				SKIP_OP(); /* skip 'call' index */                       \
				SETSTACK_INTSEQ(-1, 1, rlen);                            \
				Evaluator::enableResultPrinting(true);                   \
				NEXT();                                                  \
			}                                                            \
		}                                                                \
		Builtin1(do_seq_len, Symbol::obtain("seq_len"), rho);            \
	} while (0)

inline static SEXP getForLoopSeq(int offset, bool &iscompact)
{
#ifdef COMPACT_INTSEQ
    R_bcstack_t *s = R_BCNodeStackTop + offset;
    if (s->tag == INTSEQSXP) {
	iscompact = true;
	return s->u.sxpval;
    }
#endif
    iscompact = false;
    return GETSTACK(offset);
}

#define BCNPUSH(v)                                    \
	do                                                \
	{                                                 \
		SEXP __value__ = (v);                         \
		R_bcstack_t *__ntop__ = R_BCNodeStackTop + 1; \
		if (__ntop__ > R_BCNodeStackEnd)              \
			nodeStackOverflow();                      \
		SETSTACK(0, __value__);                       \
		R_BCNodeStackTop = __ntop__;                  \
	} while (0)

#define BCNPUSH_NLNK(v)       \
	do                        \
	{                         \
		BCNPUSH(R_NilValue);  \
		SETSTACK_NLNK(-1, v); \
	} while (0)

#define BCNPUSH_REAL(v)                               \
	do                                                \
	{                                                 \
		double __value__ = (v);                       \
		R_bcstack_t *__ntop__ = R_BCNodeStackTop + 1; \
		if (__ntop__ > R_BCNodeStackEnd)              \
			nodeStackOverflow();                      \
		__ntop__[-1].u.dval = __value__;              \
		__ntop__[-1].tag = REALSXP;                   \
		R_BCNodeStackTop = __ntop__;                  \
	} while (0)

#define BCNPUSH_INTEGER(v)                            \
	do                                                \
	{                                                 \
		int __value__ = (v);                          \
		R_bcstack_t *__ntop__ = R_BCNodeStackTop + 1; \
		if (__ntop__ > R_BCNodeStackEnd)              \
			nodeStackOverflow();                      \
		__ntop__[-1].u.ival = __value__;              \
		__ntop__[-1].tag = INTSXP;                    \
		R_BCNodeStackTop = __ntop__;                  \
	} while (0)

#define BCNPUSH_LOGICAL(v)                            \
	do                                                \
	{                                                 \
		int __value__ = (v);                          \
		R_bcstack_t *__ntop__ = R_BCNodeStackTop + 1; \
		if (__ntop__ > R_BCNodeStackEnd)              \
			nodeStackOverflow();                      \
		__ntop__[-1].u.ival = __value__;              \
		__ntop__[-1].tag = LGLSXP;                    \
		R_BCNodeStackTop = __ntop__;                  \
	} while (0)

#define BCNDUP()                                      \
	do                                                \
	{                                                 \
		R_bcstack_t *__ntop__ = R_BCNodeStackTop + 1; \
		if (__ntop__ > R_BCNodeStackEnd)              \
			nodeStackOverflow();                      \
		__ntop__[-1] = __ntop__[-2];                  \
		R_BCNodeStackTop = __ntop__;                  \
	} while (0)

#define BCNDUP2ND()                                   \
	do                                                \
	{                                                 \
		R_bcstack_t *__ntop__ = R_BCNodeStackTop + 1; \
		if (__ntop__ > R_BCNodeStackEnd)              \
			nodeStackOverflow();                      \
		__ntop__[-1] = __ntop__[-3];                  \
		R_BCNodeStackTop = __ntop__;                  \
	} while (0)

#define BCNDUP3RD()                                   \
	do                                                \
	{                                                 \
		R_bcstack_t *__ntop__ = R_BCNodeStackTop + 1; \
		if (__ntop__ > R_BCNodeStackEnd)              \
			nodeStackOverflow();                      \
		__ntop__[-1] = __ntop__[-4];                  \
		R_BCNodeStackTop = __ntop__;                  \
	} while (0)

#define BCNPOP() (R_BCNodeStackTop--, GETSTACK(0))
#define BCNPOP_IGNORE_VALUE() R_BCNodeStackTop--

#define BCNSTACKCHECK(n)                               \
	do                                                 \
	{                                                  \
		if (R_BCNodeStackTop + (n) > R_BCNodeStackEnd) \
			nodeStackOverflow();                       \
	} while (0)

#define BCIPUSHPTR(v)                              \
	do                                             \
	{                                              \
		void *__value__ = (v);                     \
		IStackval *__ntop__ = R_BCIntStackTop + 1; \
		if (__ntop__ > R_BCIntStackEnd)            \
			intStackOverflow();                    \
		*__ntop__[-1].p = __value__;               \
		R_BCIntStackTop = __ntop__;                \
	} while (0)

#define BCIPUSHINT(v)                              \
	do                                             \
	{                                              \
		int __value__ = (v);                       \
		IStackval *__ntop__ = R_BCIntStackTop + 1; \
		if (__ntop__ > R_BCIntStackEnd)            \
			intStackOverflow();                    \
		__ntop__[-1].i = __value__;                \
		R_BCIntStackTop = __ntop__;                \
	} while (0)

#define BCIPOPPTR() ((--R_BCIntStackTop)->p)
#define BCIPOPINT() ((--R_BCIntStackTop)->i)

#define BCCONSTS(e) BCODE_CONSTS(e)

NORET static void nodeStackOverflow()
{
    error(_("node stack overflow"));
}

/* Allocate R context on the node stack */
#define RCNTXT_ELEMS ((sizeof(RCNTXT) + sizeof(R_bcstack_t) - 1) \
			/ sizeof(R_bcstack_t))

#define BCNALLOC_CNTXT() (RCNTXT *)BCNALLOC(RCNTXT_ELEMS)

static SEXP bytecodeExpr(SEXP e)
{
	if (isByteCode(e))
	{
		if (LENGTH(BCCONSTS(e)) > 0)
			return VECTOR_ELT(BCCONSTS(e), 0);
		else
			return R_NilValue;
	}
	else
		return e;
}

SEXP R_BytecodeExpr(SEXP e)
{
    return bytecodeExpr(e);
}

SEXP R_PromiseExpr(SEXP p)
{
    return bytecodeExpr(PRCODE(p));
}

SEXP R_ClosureExpr(SEXP p)
{
    return bytecodeExpr(BODY(p));
}

#ifdef THREADED_CODE
union BCODE { void *v; int i; };

/* Declare opinfo volatile to prevent gcc 6 from making a local copy
   in bcEval stack frames and thus increasing stack usage
   dramatically */
volatile static struct
{
	void *addr;
	int argc;
	const char *instname;
} opinfo[OPCOUNT];

#define OP(name, n)                                            \
	case name##_OP:                                            \
		opinfo[name##_OP].addr = (__extension__ && op_##name); \
		opinfo[name##_OP].argc = (n);                          \
		opinfo[name##_OP].instname = #name;                    \
		goto loop;                                             \
		op_##name

#define BEGIN_MACHINE  NEXT(); init: { loop: switch(which++)
#define LASTOP } retvalue = R_NilValue; goto done
#define INITIALIZE_MACHINE() if (body == nullptr) goto init

#define NEXT() (__extension__ ({currentpc = pc; goto *(*pc++).v;}))
#define GETOP() (*pc++).i
#define SKIP_OP() (pc++)

#define BCCODE(e) (BCODE *) INTEGER(BCODE_CODE(e))
#else
using BCODE = int;

#define OP(name,argc) case name##_OP

#ifdef BC_PROFILING
#define BEGIN_MACHINE  loop: currentpc = pc; current_opcode = *pc; switch(*pc++)
#else
#define BEGIN_MACHINE  loop: currentpc = pc; switch(*pc++)
#endif
#define LASTOP  default: error(_("bad operation code"))
#define INITIALIZE_MACHINE()

#define NEXT() goto loop
#define GETOP() *pc++
#define SKIP_OP() (pc++)

#define BCCODE(e) INTEGER(BCODE_CODE(e))
#endif

/**** is there a way to avoid the locked check here? */
/**** always boxing on lock is one option */
#define BNDCELL_TAG_WR(v) (BINDING_IS_LOCKED(v) ? 0 : BNDCELL_TAG(v))

#define BNDCELL_WRITABLE(v) (v && !BINDING_IS_LOCKED(v) && !IS_ACTIVE_BINDING(v))
#define BNDCELL_UNBOUND(v) (BNDCELL_TAG(v) == NILSXP && CAR0(v) == R_UnboundValue)

inline static void NEW_BNDCELL_DVAL(SEXP bdg__cell, double dval)
{
    INIT_BNDCELL(bdg__cell, REALSXP);
    SET_BNDCELL_DVAL(bdg__cell, dval);
}

inline static void NEW_BNDCELL_IVAL(SEXP bdg__cell, int ival)
{
    INIT_BNDCELL(bdg__cell, INTSXP);
    SET_BNDCELL_IVAL(bdg__cell, ival);
}

inline static void NEW_BNDCELL_LVAL(SEXP bdg__cell, int lval)
{
    INIT_BNDCELL(bdg__cell, LGLSXP);
    SET_BNDCELL_LVAL(bdg__cell, lval);
}

inline static SEXP BINDING_VALUE(SEXP bdg__loc)
{
	if (BNDCELL_TAG(bdg__loc))
	{
		R_expand_binding_value(bdg__loc);
		return CAR0(bdg__loc);
	}
<<<<<<< HEAD
	else if (bdg__loc && !IS_ACTIVE_BINDING(bdg__loc))
		return CAR0(bdg__loc);
=======
	else if (loc && !IS_ACTIVE_BINDING(loc))
		return CAR0(loc);
>>>>>>> c0857733
	else
		return R_UnboundValue;
}

/* Defining USE_BINDING_CACHE enables a cache for GETVAR, SETVAR, and
   others to more efficiently locate bindings in the top frame of the
   current environment.  The index into of the symbol in the constant
   table is used as the cache index.  Two options can be used to chose
   among implementation strategies:

       If CACHE_ON_STACK is defined the cache is allocated on the
       byte code stack. Otherwise it is allocated on the heap as a
       VECSXP.  The stack-based approach is more efficient, but runs
       the risk of running out of stack space.

       If CACHE_MAX is defined, then a cache of at most that size is
       used. The value must be a power of 2 so a modulus computation x
       % CACHE_MAX can be done as x & (CACHE_MAX - 1). More than 90%
       of the closures in base have constant pools with fewer than 128
       entries when compiled, to that is a good value to use. But
       increasing to 256 handles some benchmark scripts a bit better.

   On average about 1/3 of constant pool entries are symbols, so this
   approach wastes some space.  This could be avoided by grouping the
   symbols at the beginning of the constant pool and recording the
   number.

   Bindings recorded may become invalid if user code removes a
   variable.  The code in envir.cpp has been modified to insert
   R_unboundValue as the value of a binding when it is removed, and
   code using cached bindings checks for this.

   It would be nice if we could also cache bindings for variables
   found in enclosing environments. These would become invalid if a
   new variable is defined in an intervening frame. Some mechanism for
   invalidating the cache would be needed. This is certainly possible,
   but finding an efficient mechanism does not seem to be easy.   LT */

/* Both mechanisms implemented here make use of the stack to hold
   cache information.  This is not a problem except for "safe" for()
   loops using the STARTLOOPCNTXT instruction to run the body in a
   separate bcEval call.  Since this approach expects loop setup
   information to be passed on the stack from the outer bcEval call to
   an inner one the inner one cannot put things on the stack. For now,
   bcEval takes an additional argument that disables the cache in
   calls via STARTLOOPCNTXT for all "safe" loops. It would be better
   to deal with this in some other way, for example by having a
   specific STARTFORLOOPCNTXT instruction that deals with transferring
   the information in some other way. For now disabling the cache is
   an expedient solution. LT */

#define USE_BINDING_CACHE
# ifdef USE_BINDING_CACHE
/* CACHE_MAX must be a power of 2 for modulus using & CACHE_MASK to work*/
#define CACHE_MAX 256
# ifdef CACHE_MAX
#  define CACHE_MASK (CACHE_MAX - 1)
#  define CACHEIDX(i) ((i) & CACHE_MASK)
# else
#  define CACHEIDX(i) (i)
# endif

#define CACHE_ON_STACK
# ifdef CACHE_ON_STACK
using R_binding_cache_t = R_bcstack_t *;
#  define VCACHE(i) GETSTACK_SXPVAL_PTR(vcache + (i))
#  define GET_CACHED_BINDING_CELL(vcache, sidx) \
    (vcache ? VCACHE(CACHEIDX(sidx)) : R_NilValue)
#  define GET_SMALLCACHE_BINDING_CELL(vcache, sidx) VCACHE(sidx)

#  define SET_CACHED_BINDING(vcache, sidx, bdg__ncell) \
    do { if (vcache) VCACHE(CACHEIDX(sidx)) = (bdg__ncell); } while (0)
# else
using R_binding_cache_t = SEXP;
#  define GET_CACHED_BINDING_CELL(vcache, sidx) \
    (vcache ? VECTOR_ELT(vcache, CACHEIDX(sidx)) : R_NilValue)
#  define GET_SMALLCACHE_BINDING_CELL(vcache, sidx) \
    (vcache ? VECTOR_ELT(vcache, sidx) : R_NilValue)

#  define SET_CACHED_BINDING(vcache, sidx, bdg__ncell) \
    do { if (vcache) SET_VECTOR_ELT(vcache, CACHEIDX(sidx), bdg__ncell); } while (0)
# endif
#else
using R_binding_cache_t = void *;
#define GET_CACHED_BINDING_CELL(vcache, sidx) R_NilValue
#define GET_SMALLCACHE_BINDING_CELL(vcache, sidx) R_NilValue

#define SET_CACHED_BINDING(vcache, sidx, bdg__ncell)
#endif

inline static SEXP GET_BINDING_CELL_CACHE(SEXP symbol, SEXP rho,
					    R_binding_cache_t vcache, int idx)
{
    SEXP bdg__cell = GET_CACHED_BINDING_CELL(vcache, idx);
    /* The value returned by GET_CACHED_BINDING_CELL is either a
       binding cell or R_NilValue.  TAG(R_NilValue) is R_NilValue, and
       that will not equal symbol. So a separate test for cell !=
       R_NilValue is not needed. */
    if (TAG(bdg__cell) == symbol && ! BNDCELL_UNBOUND(bdg__cell))
	return bdg__cell;
    else {
	SEXP bdg__ncell = GET_BINDING_CELL(symbol, rho);
	if (bdg__ncell != R_NilValue)
	    SET_CACHED_BINDING(vcache, idx, bdg__ncell);
	else if (bdg__cell != R_NilValue && BNDCELL_UNBOUND(bdg__cell))
	    SET_CACHED_BINDING(vcache, idx, R_NilValue);
	return bdg__ncell;
    }
}

NORET static void MISSING_ARGUMENT_ERROR(SEXP symbol)
{
	const char *n = CHAR(PRINTNAME(symbol));
	if (*n)
		error(_("'%s' argument is missing, with no default"), n);
	else
		error(_("'%s' argument is missing, with no default"), "expr");
}

/*
#define MAYBE_MISSING_ARGUMENT_ERROR(symbol, keepmiss) \
    do { if (! keepmiss) MISSING_ARGUMENT_ERROR(symbol); } while (0)
*/
inline static void MAYBE_MISSING_ARGUMENT_ERROR(SEXP symbol, Rboolean keepmiss)
{
	if (!keepmiss)
		MISSING_ARGUMENT_ERROR(symbol);
}

NORET static void UNBOUND_VARIABLE_ERROR(SEXP symbol)
{
	error(_("object '%s' was not found"), EncodeChar(PRINTNAME(symbol)));
}

inline static SEXP FORCE_PROMISE(SEXP value, SEXP symbol, SEXP rho,
								 Rboolean keepmiss)
{
	if (PRVALUE(value) == R_UnboundValue)
	{
		/**** R_isMissing is inefficient */
		if (keepmiss && R_isMissing(symbol, rho))
			value = R_MissingArg;
		else
			value = forcePromise(value);
	}
	else
		value = PRVALUE(value);
	ENSURE_NAMEDMAX(value);
	return value;
}

inline static SEXP FIND_VAR_NO_CACHE(SEXP symbol, SEXP rho, SEXP bdg__cell)
{
	R_varloc_t loc = R_findVarLoc(symbol, rho);
	if (loc.asPairList() && IS_ACTIVE_BINDING(loc.asPairList()))
	{
		SEXP value = R_GetVarLocValue(loc);
		return value;
	}
	else
		return R_GetVarLocValue(loc);
}

inline static SEXP getvar(SEXP symbol, SEXP rho,
			    Rboolean dd, Rboolean keepmiss,
			    R_binding_cache_t vcache, int sidx)
{
    SEXP value;
    if (dd)
	value = ddfindVar(symbol, rho);
    else if (vcache) {
	SEXP bdg__cell = GET_BINDING_CELL_CACHE(symbol, rho, vcache, sidx);
	value = BINDING_VALUE(bdg__cell);
	if (value == R_UnboundValue)
	    value = FIND_VAR_NO_CACHE(symbol, rho, bdg__cell);
    }
    else
	value = findVar(symbol, rho);

    if (value == R_UnboundValue)
	UNBOUND_VARIABLE_ERROR(symbol);
    else if (value == R_MissingArg)
	MAYBE_MISSING_ARGUMENT_ERROR(symbol, keepmiss);
    else if (TYPEOF(value) == PROMSXP) {
	SEXP pv = PRVALUE(value);
	if (pv == R_UnboundValue) {
	    PROTECT(value);
	    value = FORCE_PROMISE(value, symbol, rho, keepmiss);
	    UNPROTECT(1);
	}
	else {
	        ENSURE_NAMEDMAX(pv);
		value = pv;
	}
    } else ENSURE_NAMED(value); /* should not really be needed - LT */
    return value;
}

#define INLINE_GETVAR
#ifdef INLINE_GETVAR
/* Try to handle the most common case as efficiently as possible.  If
   smallcache is true then a modulus operation on the index is not
   needed, nor is a check that a non-null value corresponds to the
   requested symbol. The symbol from the constant pool is also usually
   not needed. Active bindings will have functions as their values.
   Skipping SYMSXP values rules out R_MissingArg and R_UnboundValue as
   these are implemented s symbols.  It also rules other symbols, but
   as those are rare they are handled by the getvar() call. */
<<<<<<< HEAD
#define DO_GETVAR(dd, keepmiss)                                               \
	do                                                                        \
	{                                                                         \
		int sidx = GETOP();                                                   \
		Evaluator::enableResultPrinting(true);                                \
		if (!dd && smallcache)                                                \
		{                                                                     \
			SEXP bdg__cell = GET_SMALLCACHE_BINDING_CELL(vcache, sidx);       \
			/* handle immediate binings */                                    \
			switch (BNDCELL_TAG(bdg__cell))                                   \
			{                                                                 \
			case REALSXP:                                                     \
				BCNPUSH_REAL(BNDCELL_DVAL(bdg__cell));                        \
				NEXT();                                                       \
			case INTSXP:                                                      \
				BCNPUSH_INTEGER(BNDCELL_IVAL(bdg__cell));                     \
				NEXT();                                                       \
			case LGLSXP:                                                      \
				BCNPUSH_LOGICAL(BNDCELL_LVAL(bdg__cell));                     \
				NEXT();                                                       \
			}                                                                 \
			SEXP value = CAR(bdg__cell);                                      \
			int type = TYPEOF(value);                                         \
			/* extract value of forced promises */                            \
			if (type == PROMSXP)                                              \
			{                                                                 \
				SEXP pv = PRVALUE(value);                                     \
				if (pv != R_UnboundValue)                                     \
				{                                                             \
					value = pv;                                               \
					type = TYPEOF(value);                                     \
				}                                                             \
			}                                                                 \
			/* try fast handling of some types; for these the */              \
			/* cell won't be R_NilValue or an active binding */               \
			switch (type)                                                     \
			{                                                                 \
			case REALSXP:                                                     \
			case INTSXP:                                                      \
			case LGLSXP:                                                      \
			case CPLXSXP:                                                     \
			case STRSXP:                                                      \
			case VECSXP:                                                      \
			case RAWSXP:                                                      \
				BCNPUSH(value);                                               \
				NEXT();                                                       \
			case SYMSXP:                                                      \
			case PROMSXP:                                                     \
				break;                                                        \
			default:                                                          \
				if (bdg__cell != R_NilValue && !IS_ACTIVE_BINDING(bdg__cell)) \
				{                                                             \
					BCNPUSH(value);                                           \
					NEXT();                                                   \
				}                                                             \
			}                                                                 \
		}                                                                     \
		SEXP symbol = VECTOR_ELT(constants, sidx);                            \
		BCNPUSH(getvar(symbol, rho, dd, keepmiss, vcache, sidx));             \
		NEXT();                                                               \
=======
#define DO_GETVAR(dd, keepmiss)                                    \
	do                                                             \
	{                                                              \
		int sidx = GETOP();                                        \
		Evaluator::enableResultPrinting(true);                     \
		if (!dd && smallcache)                                     \
		{                                                          \
			SEXP cell = GET_SMALLCACHE_BINDING_CELL(vcache, sidx); \
			/* handle immediate binings */                         \
			switch (BNDCELL_TAG(cell))                             \
			{                                                      \
			case REALSXP:                                          \
				BCNPUSH_REAL(BNDCELL_DVAL(cell));                  \
				NEXT();                                            \
			case INTSXP:                                           \
				BCNPUSH_INTEGER(BNDCELL_IVAL(cell));               \
				NEXT();                                            \
			case LGLSXP:                                           \
				BCNPUSH_LOGICAL(BNDCELL_LVAL(cell));               \
				NEXT();                                            \
			}                                                      \
			SEXP value = CAR(cell);                                \
			int type = TYPEOF(value);                              \
			/* extract value of forced promises */                 \
			if (type == PROMSXP)                                   \
			{                                                      \
				SEXP pv = PRVALUE(value);                          \
				if (pv != R_UnboundValue)                          \
				{                                                  \
					value = pv;                                    \
					type = TYPEOF(value);                          \
				}                                                  \
			}                                                      \
			/* try fast handling of some types; for these the */   \
			/* cell won't be R_NilValue or an active binding */    \
			switch (type)                                          \
			{                                                      \
			case REALSXP:                                          \
			case INTSXP:                                           \
			case LGLSXP:                                           \
			case CPLXSXP:                                          \
			case STRSXP:                                           \
			case VECSXP:                                           \
			case RAWSXP:                                           \
				BCNPUSH(value);                                    \
				NEXT();                                            \
			case SYMSXP:                                           \
			case PROMSXP:                                          \
				break;                                             \
			default:                                               \
				if (cell && !IS_ACTIVE_BINDING(cell))              \
				{                                                  \
					BCNPUSH(value);                                \
					NEXT();                                        \
				}                                                  \
			}                                                      \
		}                                                          \
		SEXP symbol = VECTOR_ELT(constants, sidx);                 \
		BCNPUSH(getvar(symbol, rho, dd, keepmiss, vcache, sidx));  \
		NEXT();                                                    \
>>>>>>> c0857733
	} while (0)
#else
#define DO_GETVAR(dd, keepmiss)                                   \
	do                                                            \
	{                                                             \
		int sidx = GETOP();                                       \
		SEXP symbol = VECTOR_ELT(constants, sidx);                \
		Evaluator::enableResultPrinting(true);                    \
		BCNPUSH(getvar(symbol, rho, dd, keepmiss, vcache, sidx)); \
		NEXT();                                                   \
	} while (0)
#endif

/* call frame accessors */
#define CALL_FRAME_FUN() GETSTACK(-3)
#define CALL_FRAME_ARGS() GETSTACK(-2)
#define CALL_FRAME_FTYPE() TYPEOF(CALL_FRAME_FUN())
#define CALL_FRAME_SIZE() (3)

inline static SEXP BUILTIN_CALL_FRAME_ARGS()
{
    SEXP args = CALL_FRAME_ARGS();
    for (SEXP a = args; a  != R_NilValue; a = CDR(a))
	DECREMENT_LINKS(CAR(a));
    return args;
}

inline static SEXP CLOSURE_CALL_FRAME_ARGS()
{
    SEXP args = CALL_FRAME_ARGS();
    /* it would be better not to build this arglist with CONS_NR in
       the first place */
    for (SEXP a = args; a  != R_NilValue; a = CDR(a)) {
	DECREMENT_LINKS(CAR(a));
	if (a && !TRACKREFS(a)) {
	    ENABLE_REFCNT(a);
	    INCREMENT_REFCNT(CAR(a));
	    INCREMENT_REFCNT(CDR(a));
	}
    }
    return args;
}

#define GETSTACK_BELOW_CALL_FRAME(n) GETSTACK((n) - CALL_FRAME_SIZE())
#define SETSTACK_BELOW_CALL_FRAME(n, v) SETSTACK((n) - CALL_FRAME_SIZE(), v)

/* create room for accumulating the arguments. */
#define INIT_CALL_FRAME_ARGS()   \
	do                           \
	{                            \
		BCNSTACKCHECK(2);        \
		SETSTACK(0, R_NilValue); \
		SETSTACK(1, R_NilValue); \
		R_BCNodeStackTop += 2;   \
	} while (0)

/* push the function and create room for accumulating the arguments. */
#define INIT_CALL_FRAME(fun)    \
	do                          \
	{                           \
		BCNPUSH(fun);           \
		INIT_CALL_FRAME_ARGS(); \
	} while (0)

/* remove the call frame from the stack and push the return value */
#define POP_CALL_FRAME(value) POP_CALL_FRAME_PLUS(0, value)

#define POP_CALL_FRAME_PLUS(n, value)  \
	do                                 \
	{                                  \
		R_BCNodeStackTop -= (2 + (n)); \
		SETSTACK(-1, value);           \
	} while (0)

/* push an argument to existing call frame */
/* a call frame always uses boxed stack values, so GETSTACK will not allocate */
#define PUSHCALLARG(v)                          \
	do                                          \
	{                                           \
		SEXP __cell__ = CONS_NR(v, R_NilValue); \
		if (GETSTACK(-2) == R_NilValue)         \
			SETSTACK(-2, __cell__);             \
		else                                    \
			SETCDR(GETSTACK(-1), __cell__);     \
		SETSTACK(-1, __cell__);                 \
		INCREMENT_LINKS(CAR(__cell__));         \
	} while (0)

/* place a tag on the most recently pushed call argument */
inline static void SETCALLARG_TAG(SEXP tag)
{
	if (tag != R_NilValue)
	{
		SEXP cell = GETSTACK(-1);
		if (cell != R_NilValue)
			SET_TAG(cell, CreateTag(tag));
	}
}

/* same, but tag is known to be a symbol */
inline static void SETCALLARG_TAG_SYMBOL(SEXP tag)
{
	SEXP cell = GETSTACK(-1);
	if (cell != R_NilValue)
		SET_TAG(cell, tag);
}

static int tryDispatch(const char *generic, SEXP call, SEXP x, SEXP rho, SEXP *pv)
{
  RCNTXT cntxt;
  SEXP pargs, rho1;
  int dispatched = FALSE;
  SEXP op = SYMVALUE(install(generic)); /**** avoid this */

  PROTECT(pargs = promiseArgs(CDR(call), rho));
  SET_PRVALUE(CAR(pargs), x);

  /**** Minimal hack to try to handle the S4 case.  If we do the check
	and do not dispatch then some arguments beyond the first might
	have been evaluated; these will then be evaluated again by the
	compiled argument code. */
  if (IS_S4_OBJECT(x) && R_has_methods(op)) {
    std::pair<bool, SEXP> val = R_possible_dispatch(call, op, pargs, rho, true);
    if (val.first) {
      *pv = val.second;
      UNPROTECT(1);
      return TRUE;
    }
  }

  /* See comment at first usemethod() call in this file. LT */
  PROTECT(rho1 = NewEnvironment(R_NilValue, R_NilValue, rho));
  cntxt.start(CTXT_RETURN, call, rho1, rho, pargs, op);
  if (usemethod(generic, x, call, pargs, rho1, rho, R_BaseEnv, pv))
    dispatched = TRUE;
  cntxt.end();
  UNPROTECT(2);
  R_CleanupEnvir(rho1, dispatched ? *pv : R_NilValue);
  unpromiseArgs(pargs);

  return dispatched;
}

static int tryAssignDispatch(const char *generic, SEXP call, SEXP lhs, SEXP rhs,
							 SEXP rho, SEXP *pv)
{
	int result;
	SEXP ncall, last, prom;

	PROTECT(ncall = duplicate(call));
	last = ncall;
	while (CDR(last) != R_NilValue)
		last = CDR(last);
	prom = mkRHSPROMISE(CAR(last), rhs);
	SETCAR(last, prom);
	result = tryDispatch(generic, ncall, lhs, rho, pv);
	UNPROTECT(1);
	return result;
}

#define DO_STARTDISPATCH(generic)                                              \
	do                                                                         \
	{                                                                          \
		SEXP call = VECTOR_ELT(constants, GETOP());                            \
		int label = GETOP();                                                   \
		SEXP value = GETSTACK(-1);                                             \
		if (isObject(value) && tryDispatch(generic, call, value, rho, &value)) \
		{                                                                      \
			SETSTACK(-1, value);                                               \
			BC_CHECK_SIGINT();                                                 \
			pc = codebase + label;                                             \
		}                                                                      \
		else                                                                   \
		{                                                                      \
			SEXP tag = TAG(CDR(call));                                         \
			BCNPUSH(call);                                                     \
			INIT_CALL_FRAME(R_NilValue);                                       \
			PUSHCALLARG(value);                                                \
			SETCALLARG_TAG(tag);                                               \
		}                                                                      \
		NEXT();                                                                \
	} while (0)

#define DO_DFLTDISPATCH(fun, symbol)               \
	do                                             \
	{                                              \
		SEXP call = GETSTACK_BELOW_CALL_FRAME(-1); \
		SEXP args = BUILTIN_CALL_FRAME_ARGS();     \
		SEXP value = fun(call, symbol, args, rho); \
		POP_CALL_FRAME_PLUS(2, value);             \
		Evaluator::enableResultPrinting(true);     \
		NEXT();                                    \
	} while (0)

#define DO_START_ASSIGN_DISPATCH(generic)                            \
	do                                                               \
	{                                                                \
		SEXP call = VECTOR_ELT(constants, GETOP());                  \
		int label = GETOP();                                         \
		SEXP lhs = GETSTACK(-2);                                     \
		SEXP rhs = GETSTACK(-1);                                     \
		MARK_ASSIGNMENT_CALL(call);                                  \
		if (MAYBE_SHARED(lhs))                                       \
		{                                                            \
			lhs = shallow_duplicate(lhs);                            \
			SETSTACK(-2, lhs);                                       \
			ENSURE_NAMED(lhs);                                       \
		}                                                            \
		SEXP value = nullptr;                                        \
		if (isObject(lhs) &&                                         \
			tryAssignDispatch(generic, call, lhs, rhs, rho, &value)) \
		{                                                            \
			R_BCNodeStackTop--;                                      \
			SETSTACK(-1, value);                                     \
			BC_CHECK_SIGINT();                                       \
			pc = codebase + label;                                   \
		}                                                            \
		else                                                         \
		{                                                            \
			SEXP tag = TAG(CDR(call));                               \
			BCNPUSH(call);                                           \
			INIT_CALL_FRAME(R_NilValue);                             \
			PUSHCALLARG(lhs);                                        \
			SETCALLARG_TAG(tag);                                     \
		}                                                            \
		NEXT();                                                      \
	} while (0)

#define DO_DFLT_ASSIGN_DISPATCH(fun, symbol)       \
	do                                             \
	{                                              \
		SEXP rhs = GETSTACK_BELOW_CALL_FRAME(-2);  \
		SEXP call = GETSTACK_BELOW_CALL_FRAME(-1); \
		SEXP args = BUILTIN_CALL_FRAME_ARGS();     \
		MARK_ASSIGNMENT_CALL(call);                \
		PUSHCALLARG(rhs);                          \
		SEXP value = fun(call, symbol, args, rho); \
		POP_CALL_FRAME_PLUS(3, value);             \
		NEXT();                                    \
	} while (0)

#define DO_STARTDISPATCH_N(generic)                             \
	do                                                          \
	{                                                           \
		int callidx = GETOP();                                  \
		SEXP value = GETSTACK(-1);                              \
		if (isObject(value))                                    \
		{                                                       \
			SEXP call = VECTOR_ELT(constants, callidx);         \
			if (tryDispatch(generic, call, value, rho, &value)) \
			{                                                   \
				SETSTACK(-1, value);                            \
				BC_CHECK_SIGINT();                              \
				int label = GETOP();                            \
				pc = codebase + label;                          \
				NEXT();                                         \
			}                                                   \
		}                                                       \
		SKIP_OP();                                              \
		OLDBC_INCREMENT_LINKS(value);                           \
		NEXT();                                                 \
	} while (0)

#define DO_START_ASSIGN_DISPATCH_N(generic)                              \
	do                                                                   \
	{                                                                    \
		int callidx = GETOP();                                           \
		int label = GETOP();                                             \
		SEXP lhs = GETSTACK(-2);                                         \
		if (isObject(lhs))                                               \
		{                                                                \
			SEXP call = VECTOR_ELT(constants, callidx);                  \
			MARK_ASSIGNMENT_CALL(call);                                  \
			SEXP rhs = GETSTACK(-1);                                     \
			if (MAYBE_SHARED(lhs))                                       \
			{                                                            \
				lhs = shallow_duplicate(lhs);                            \
				SETSTACK(-2, lhs);                                       \
				ENSURE_NAMED(lhs);                                       \
			}                                                            \
			SEXP value = nullptr;                                        \
			if (tryAssignDispatch(generic, call, lhs, rhs, rho, &value)) \
			{                                                            \
				R_BCNodeStackTop--;                                      \
				SETSTACK(-1, value);                                     \
				BC_CHECK_SIGINT();                                       \
				pc = codebase + label;                                   \
				NEXT();                                                  \
			}                                                            \
		}                                                                \
		OLDBC_INCREMENT_LINKS(lhs);                                      \
		NEXT();                                                          \
	} while (0)

#define DO_ISTEST(fun)                                                \
	do                                                                \
	{                                                                 \
		SETSTACK(-1, fun(GETSTACK(-1)) ? R_TrueValue : R_FalseValue); \
		Evaluator::enableResultPrinting(true);                        \
		NEXT();                                                       \
	} while (0)
#define DO_ISTYPE(type)                                                          \
	do                                                                           \
	{                                                                            \
		SETSTACK(-1, TYPEOF(GETSTACK(-1)) == type ? R_TrueValue : R_FalseValue); \
		Evaluator::enableResultPrinting(true);                                   \
		NEXT();                                                                  \
	} while (0)
#define isNumericOnly(x) (isNumeric(x) && ! isLogical(x))

#ifdef BC_PROFILING
#define NO_CURRENT_OPCODE -1
static int current_opcode = NO_CURRENT_OPCODE;
static int opcode_counts[OPCOUNT];
#endif

static void bc_check_sigint()
{
    R_CheckUserInterrupt();
#ifndef IMMEDIATE_FINALIZERS
    /* finalizers are run here since this should only be called at
       points where running arbitrary code should be safe */
    R_RunPendingFinalizers();
#endif
}

#define BC_COUNT_DELTA 1023
#define BC_CHECK_SIGINT()                 \
	do                                    \
	{                                     \
		if (++evalcount > BC_COUNT_DELTA) \
		{                                 \
			bc_check_sigint();            \
			evalcount = 0;                \
		}                                 \
	} while (0)

/* use loop index for faster check */
#define BC_LOOP_COUNT_MASK 1023
#define BC_CHECK_SIGINT_LOOP(i)            \
	do                                     \
	{                                      \
		if ((i & BC_LOOP_COUNT_MASK) == 0) \
		{                                  \
			bc_check_sigint();             \
			evalcount = 0;                 \
		}                                  \
	} while (0)

inline static R_xlen_t bcStackIndex(R_bcstack_t *s)
{
    switch(s->tag) {
    case INTSXP:
	if (s->u.ival != NA_INTEGER)
	    return s->u.ival;
	else return -1;
    case REALSXP:
	{
	    double val = s->u.dval;
	    if (! ISNAN(val) && val <= (double) R_XLEN_T_MAX && val > 0)
		return (R_xlen_t) s->u.dval;
	    else return -1;
	}
    case LGLSXP: return -1;
    default: break;
    }

    SEXP idx = GETSTACK_SXPVAL_PTR(s);
    if (IS_SCALAR(idx, INTSXP)) {
	int ival = SCALAR_IVAL(idx);
	if (ival != NA_INTEGER)
	    return ival;
	else return -1;
    }
    else if (IS_SCALAR(idx, REALSXP)) {
	double val = SCALAR_DVAL(idx);
	if (! ISNAN(val) && val <= (double) R_XLEN_T_MAX && val > 0)
	    return (R_xlen_t) val;
	else return -1;
    }
    else return -1;
}

inline static SEXP mkVector1(SEXP s)
{
	SEXP t = allocVector(VECSXP, 1);
	SET_VECTOR_ELT(t, 0, s);
	return t;
}

#define DO_FAST_VECELT(sv, vec, i, subset2)                       \
	do                                                            \
	{                                                             \
		switch (TYPEOF(vec))                                      \
		{                                                         \
		case REALSXP:                                             \
		{                                                         \
			if (i < 0 || XLENGTH(vec) <= i)                       \
				break;                                            \
			SETSTACK_REAL_PTR(sv, REAL_ELT(vec, i));              \
			return;                                               \
		}                                                         \
		case INTSXP:                                              \
		{                                                         \
			if (i < 0 || XLENGTH(vec) <= i)                       \
				break;                                            \
			SETSTACK_INTEGER_PTR(sv, INTEGER_ELT(vec, i));        \
			return;                                               \
		}                                                         \
		case LGLSXP:                                              \
		{                                                         \
			if (i < 0 || XLENGTH(vec) <= i)                       \
				break;                                            \
			SETSTACK_LOGICAL_PTR(sv, LOGICAL_ELT(vec, i));        \
			return;                                               \
		}                                                         \
		case CPLXSXP:                                             \
		{                                                         \
			if (i < 0 || XLENGTH(vec) <= i)                       \
				break;                                            \
			SETSTACK_PTR(sv, ScalarComplex(COMPLEX_ELT(vec, i))); \
			return;                                               \
		}                                                         \
		case RAWSXP:                                              \
		{                                                         \
			if (i < 0 || XLENGTH(vec) <= i)                       \
				break;                                            \
			SETSTACK_PTR(sv, ScalarRaw(RAW(vec)[i]));             \
			return;                                               \
		}                                                         \
		case VECSXP:                                              \
		{                                                         \
			if (i < 0 || XLENGTH(vec) <= i)                       \
				break;                                            \
			SEXP elt = VECTOR_ELT(vec, i);                        \
			RAISE_NAMED(elt, NAMED(vec));                         \
			if (subset2)                                          \
				SETSTACK_PTR(sv, elt);                            \
			else                                                  \
				SETSTACK_PTR(sv, mkVector1(elt));                 \
			return;                                               \
		}                                                         \
		default:                                                  \
			break;                                                \
		}                                                         \
	} while (0)

#define FAST_VECELT_OK(vec)              \
	(ATTRIB(vec) == R_NilValue ||        \
	 (TAG(ATTRIB(vec)) == R_DimSymbol && \
	  CDR(ATTRIB(vec)) == R_NilValue))

inline static void VECSUBSET_PTR(SEXP vec, R_bcstack_t *si,
				   R_bcstack_t *sv, SEXP rho,
				   SEXP consts, int callidx,
				   Rboolean subset2)
{
    R_xlen_t i = bcStackIndex(si) - 1;
    if ((subset2 || FAST_VECELT_OK(vec)))
	DO_FAST_VECELT(sv, vec, i, subset2);

    /* fall through to the standard default handler */
    SEXP idx, args, value;
    idx = GETSTACK_PTR(si);
    args = CONS_NR(idx, R_NilValue);
    args = CONS_NR(vec, args);
    PROTECT(args);
    SEXP call = callidx < 0 ? consts : VECTOR_ELT(consts, callidx);
    if (subset2)
	value = do_subset2_dflt(call, R_Subset2Sym, args, rho);
    else
	value = do_subset_dflt(call, R_SubsetSym, args, rho);
    UNPROTECT(1);
    SETSTACK_PTR(sv, value);
}

#define DFVE_NEXT()         \
	do                      \
	{                       \
		Evaluator::enableResultPrinting(true);   \
		R_BCNodeStackTop--; \
		NEXT();             \
	} while (0)

#define DO_VECSUBSET(rho, sub2)                                    \
	do                                                             \
	{                                                              \
		int callidx = GETOP();                                     \
		R_bcstack_t *sx = R_BCNodeStackTop - 2;                    \
		R_bcstack_t *si = R_BCNodeStackTop - 1;                    \
		OLDBC_DECLNK_STACK_PTR(sx);                                \
		SEXP vec = GETSTACK_PTR(sx);                               \
		if (si->tag == INTSXP && (sub2 || FAST_VECELT_OK(vec)))    \
		{                                                          \
			R_xlen_t i = si->u.ival;                               \
			switch (TYPEOF(vec))                                   \
			{                                                      \
			case REALSXP:                                          \
				if (i <= 0 || XLENGTH(vec) < i)                    \
					break;                                         \
				SETSTACK_REAL_PTR(sx, REAL_ELT(vec, i - 1));       \
				DFVE_NEXT();                                       \
			case INTSXP:                                           \
				if (i <= 0 || XLENGTH(vec) < i)                    \
					break;                                         \
				SETSTACK_INTEGER_PTR(sx, INTEGER_ELT(vec, i - 1)); \
				DFVE_NEXT();                                       \
			case LGLSXP:                                           \
				if (i <= 0 || XLENGTH(vec) < i)                    \
					break;                                         \
				SETSTACK_LOGICAL_PTR(sx, LOGICAL_ELT(vec, i - 1)); \
				DFVE_NEXT();                                       \
			default:                                               \
				break;                                             \
			}                                                      \
		}                                                          \
		VECSUBSET_PTR(vec, si, sx, rho, constants, callidx, sub2); \
		DFVE_NEXT();                                               \
	} while (0)

inline static SEXP getMatrixDim(SEXP mat)
{
	SEXP attr = ATTRIB(mat);
	/* look for the common case of 'dim' as the only attribute first */
	SEXP dim = TAG(attr) == R_DimSymbol ? CAR(attr) : getAttrib(mat, R_DimSymbol);
	if (TYPEOF(dim) == INTSXP && LENGTH(dim) == 2)
		return dim;
	else
		return R_NilValue;
}

inline static SEXP getArrayDim(SEXP mat)
{
	SEXP attr = ATTRIB(mat);
	/* look for the common case of 'dim' as the only attribute first */
	SEXP dim = TAG(attr) == R_DimSymbol ? CAR(attr) : getAttrib(mat, R_DimSymbol);
	if (TYPEOF(dim) == INTSXP && LENGTH(dim) > 0)
		return dim;
	else
		return R_NilValue;
}

inline static R_xlen_t colMajorStackIndex(SEXP dim, int rank, R_bcstack_t *si)
{
	if (rank != LENGTH(dim))
		return -1;

	int *idim = INTEGER(dim);

	R_xlen_t mul = idim[0];
	R_xlen_t idx = bcStackIndex(si);

	if (idx < 1 || idx > idim[0])
		return -1;

	R_xlen_t k = idx - 1;
	for (int i = 1; i < rank; i++)
	{
		idx = bcStackIndex(si + i);
		if (idx < 1 || idx > idim[i])
			return -1;
		k = k + mul * (idx - 1);
		mul = mul * idim[i];
	}
	return k;
}

inline static void MATSUBSET_PTR(R_bcstack_t *sx,
				   R_bcstack_t *si, R_bcstack_t *sj,
				   R_bcstack_t *sv, SEXP rho,
				   SEXP consts, int callidx,
				   Rboolean subset2)
{
    SEXP idx, jdx, args, value;
    SEXP mat = GETSTACK_PTR(sx);

    if (subset2 || FAST_VECELT_OK(mat)) {
	SEXP dim = getMatrixDim(mat);
	if (dim != R_NilValue) {
	    R_xlen_t i = bcStackIndex(si);
	    R_xlen_t j = bcStackIndex(sj);
	    R_xlen_t nrow = INTEGER(dim)[0];
	    R_xlen_t ncol = INTEGER(dim)[1];
	    if (i > 0 && j > 0 && i <= nrow && j <= ncol) {
		R_xlen_t k = i - 1 + nrow * (j - 1);
		DO_FAST_VECELT(sv, mat, k, subset2);
	    }
	}
    }

    /* fall through to the standard default handler */
    idx = GETSTACK_PTR(si);
    jdx = GETSTACK_PTR(sj);
    args = CONS_NR(jdx, R_NilValue);
    args = CONS_NR(idx, args);
    args = CONS_NR(mat, args);
    PROTECT(args);
    SEXP call = callidx < 0 ? consts : VECTOR_ELT(consts, callidx);
    if (subset2)
	value = do_subset2_dflt(call, R_Subset2Sym, args, rho);
    else
	value = do_subset_dflt(call, R_SubsetSym, args, rho);
    UNPROTECT(1);
    SETSTACK_PTR(sv, value);
}

#define DO_MATSUBSET(rho, sub2)                                       \
	do                                                                \
	{                                                                 \
		int callidx = GETOP();                                        \
		R_bcstack_t *sx = R_BCNodeStackTop - 3;                       \
		OLDBC_DECLNK_STACK_PTR(sx);                                   \
		MATSUBSET_PTR(sx, R_BCNodeStackTop - 2, R_BCNodeStackTop - 1, \
					  sx, rho, constants, callidx, sub2);             \
		R_BCNodeStackTop -= 2;                                        \
		Evaluator::enableResultPrinting(true);                        \
	} while (0)

inline static SEXP addStackArgsList(int n, R_bcstack_t *start, SEXP val)
{
    R_bcstack_t *p = start + n - 1;
    BCNPUSH(val); /* to protect */
    for (int i = 0; i < n; i++, p--) {
	val = CONS_NR(GETSTACK_PTR(p), val);
	SETSTACK(-1, val); /* to protect */
    }
    BCNPOP_IGNORE_VALUE();
    return val;
}

inline static SEXP getStackArgsList(int n, R_bcstack_t *start)
{
    return addStackArgsList(n, start, R_NilValue);
}

inline static void SUBSET_N_PTR(R_bcstack_t *sx, int rank,
				  R_bcstack_t *si, R_bcstack_t *sv,
				  SEXP rho, SEXP consts, int callidx,
				  Rboolean subset2)
{
    SEXP args, value;
    SEXP x = GETSTACK_PTR(sx);

    if (subset2 || FAST_VECELT_OK(x)) {
	SEXP dim = getArrayDim(x);
	if (dim != R_NilValue) {
	    R_xlen_t k = colMajorStackIndex(dim, rank, si);
	    if (k >= 0)
		DO_FAST_VECELT(sv, x, k, subset2);
	}
    }

    /* fall through to the standard default handler */
    PROTECT(args = CONS_NR(x, getStackArgsList(rank, si)));
    SEXP call = callidx < 0 ? consts : VECTOR_ELT(consts, callidx);
    if (subset2)
	value = do_subset2_dflt(call, R_Subset2Sym, args, rho);
    else
	value = do_subset_dflt(call, R_SubsetSym, args, rho);
    UNPROTECT(1);
    SETSTACK_PTR(sv, value);
}

#define DO_SUBSET_N(rho, sub2)                                   \
	do                                                           \
	{                                                            \
		int callidx = GETOP();                                   \
		int rank = GETOP();                                      \
		R_bcstack_t *sx = R_BCNodeStackTop - rank - 1;           \
		OLDBC_DECLNK_STACK_PTR(sx);                              \
		SUBSET_N_PTR(sx, rank, R_BCNodeStackTop - rank, sx, rho, \
					 constants, callidx, sub2);                  \
		R_BCNodeStackTop -= rank;                                \
		Evaluator::enableResultPrinting(true);                                        \
	} while (0)

inline static bool setElementFromScalar(SEXP vec, R_xlen_t i,
											R_bcstack_t *srhs)
{
	if (i < 0)
		return false;

	R_bcstack_t vv;
	R_bcstack_t *v = bcStackScalar(srhs, &vv);

	if (TYPEOF(vec) == REALSXP)
	{
		if (XLENGTH(vec) <= i)
			return false;
		switch (v->tag)
		{
		case REALSXP:
			REAL(vec)[i] = v->u.dval;
			return true;
		case INTSXP:
			REAL(vec)[i] = INTEGER_TO_REAL(v->u.ival);
			return true;
		case LGLSXP:
			REAL(vec)[i] = LOGICAL_TO_REAL(v->u.ival);
			return true;
		}
	}
	else if (v->tag == TYPEOF(vec))
	{
		switch (v->tag)
		{
		case INTSXP:
			if (XLENGTH(vec) <= i)
				return false;
			INTEGER(vec)[i] = v->u.ival;
			return true;
		case LGLSXP:
			if (XLENGTH(vec) <= i)
				return false;
			LOGICAL(vec)[i] = INTEGER_TO_LOGICAL(v->u.ival);
			return true;
		}
	}
	return false;
}

#define DO_FAST_SETVECELT(sv, srhs, vec, i, subset2)                    \
	do                                                                  \
	{                                                                   \
		if (setElementFromScalar(vec, i, srhs))                         \
		{                                                               \
			SETSTACK_PTR(sv, vec);                                      \
			SETTER_CLEAR_NAMED(vec);                                    \
			return;                                                     \
		}                                                               \
		else if (subassign2 && TYPEOF(vec) == VECSXP &&                 \
				 i < XLENGTH(vec))                                      \
		{                                                               \
			SEXP rhs = GETSTACK_PTR(srhs);                              \
			if (rhs != R_NilValue)                                      \
			{                                                           \
				if (MAYBE_REFERENCED(rhs) && VECTOR_ELT(vec, i) != rhs) \
					rhs = R_FixupRHS(vec, rhs);                         \
				SET_VECTOR_ELT(vec, i, rhs);                            \
				SETTER_CLEAR_NAMED(vec);                                \
				SETSTACK_PTR(sv, vec);                                  \
				return;                                                 \
			}                                                           \
		}                                                               \
	} while (0)

inline static void VECSUBASSIGN_PTR(SEXP vec, R_bcstack_t *srhs,
				      R_bcstack_t *si, R_bcstack_t *sv,
				      SEXP rho, SEXP consts, int callidx,
				      Rboolean subassign2)
{
    SEXP idx, args, value;

    R_xlen_t i = bcStackIndex(si) - 1;
    if (i >= 0)
	DO_FAST_SETVECELT(sv, srhs, vec,  i, subset2);

    /* fall through to the standard default handler */
    value = GETSTACK_PTR(srhs);
    idx = GETSTACK_PTR(si);
    args = CONS_NR(value, R_NilValue);
    SET_TAG(args, R_valueSym);
    args = CONS_NR(idx, args);
    args = CONS_NR(vec, args);
    PROTECT(args);
    SEXP call = callidx < 0 ? consts : VECTOR_ELT(consts, callidx);
    MARK_ASSIGNMENT_CALL(call);
    if (subassign2)
	vec = do_subassign2_dflt(call, R_Subassign2Sym, args, rho);
    else
	vec = do_subassign_dflt(call, R_SubassignSym, args, rho);
    UNPROTECT(1);
    SETSTACK_PTR(sv, vec);
}

#define DFVA_NEXT(sx, vec)       \
	do                           \
	{                            \
		SETSTACK_PTR(sx, vec);   \
		SETTER_CLEAR_NAMED(vec); \
		R_BCNodeStackTop -= 2;   \
		NEXT();                  \
	} while (0)

#define DO_VECSUBASSIGN(rho, sub2)                                          \
	do                                                                      \
	{                                                                       \
		int callidx = GETOP();                                              \
		R_bcstack_t *sx = R_BCNodeStackTop - 3;                             \
		R_bcstack_t *srhs = R_BCNodeStackTop - 2;                           \
		R_bcstack_t *si = R_BCNodeStackTop - 1;                             \
		OLDBC_DECLNK_STACK_PTR(sx);                                         \
		SEXP vec = GETSTACK_PTR(sx);                                        \
		if (MAYBE_SHARED(vec))                                              \
		{                                                                   \
			vec = shallow_duplicate(vec);                                   \
			SETSTACK_PTR(sx, vec);                                          \
		}                                                                   \
		if (srhs->tag && si->tag == INTSXP &&                               \
			srhs->tag == TYPEOF(vec))                                       \
		{                                                                   \
			R_xlen_t i = si->u.ival;                                        \
			/* i >= 0 rules out NA_INTEGER */                               \
			if (i > 0 && i <= XLENGTH(vec))                                 \
			{                                                               \
				switch (TYPEOF(vec))                                        \
				{                                                           \
				case REALSXP:                                               \
					REAL(vec)                                               \
					[i - 1] = srhs->u.dval;                                 \
					DFVA_NEXT(sx, vec);                                     \
				case INTSXP:                                                \
					INTEGER(vec)                                            \
					[i - 1] = srhs->u.ival;                                 \
					DFVA_NEXT(sx, vec);                                     \
				case LGLSXP:                                                \
					LOGICAL(vec)                                            \
					[i - 1] = srhs->u.ival;                                 \
					DFVA_NEXT(sx, vec);                                     \
				default:                                                    \
					break;                                                  \
				}                                                           \
			}                                                               \
		}                                                                   \
		VECSUBASSIGN_PTR(vec, srhs, si, sx, rho, constants, callidx, sub2); \
		R_BCNodeStackTop -= 2;                                              \
		NEXT();                                                             \
	} while (0)

inline static void MATSUBASSIGN_PTR(R_bcstack_t *sx, R_bcstack_t *srhs,
				      R_bcstack_t *si, R_bcstack_t *sj,
				      R_bcstack_t *sv,
				      SEXP rho, SEXP consts, int callidx,
				      Rboolean subassign2)
{
    SEXP dim, idx, jdx, args, value;
    SEXP mat = GETSTACK_PTR(sx);

    if (MAYBE_SHARED(mat)) {
	mat = shallow_duplicate(mat);
	SETSTACK_PTR(sx, mat);
    }

    dim = getMatrixDim(mat);

    if (dim != R_NilValue) {
	R_xlen_t i = bcStackIndex(si);
	R_xlen_t j = bcStackIndex(sj);
	R_xlen_t nrow = INTEGER(dim)[0];
	R_xlen_t ncol = INTEGER(dim)[1];
	if (i > 0 && j > 0 && i <= nrow && j <= ncol) {
	    R_xlen_t k = i - 1 + nrow * (j - 1);
	    DO_FAST_SETVECELT(sv, srhs, mat,  k, subset2);
	}
    }

    /* fall through to the standard default handler */
    value = GETSTACK_PTR(srhs);
    idx = GETSTACK_PTR(si);
    jdx = GETSTACK_PTR(sj);
    args = CONS_NR(value, R_NilValue);
    SET_TAG(args, R_valueSym);
    args = CONS_NR(jdx, args);
    args = CONS_NR(idx, args);
    args = CONS_NR(mat, args);
    PROTECT(args);
    SEXP call = callidx < 0 ? consts : VECTOR_ELT(consts, callidx);
    MARK_ASSIGNMENT_CALL(call);
    if (subassign2)
	mat = do_subassign2_dflt(call, R_Subassign2Sym, args, rho);
    else
	mat = do_subassign_dflt(call, R_SubassignSym, args, rho);
    UNPROTECT(1);
    SETSTACK_PTR(sv, mat);
}

#define DO_MATSUBASSIGN(rho, sub2)                                   \
	do                                                               \
	{                                                                \
		int callidx = GETOP();                                       \
		R_bcstack_t *sx = R_BCNodeStackTop - 4;                      \
		OLDBC_DECLNK_STACK_PTR(sx);                                  \
		MATSUBASSIGN_PTR(sx, R_BCNodeStackTop - 3,                   \
						 R_BCNodeStackTop - 2, R_BCNodeStackTop - 1, \
						 sx, rho, constants, callidx, sub2);         \
		R_BCNodeStackTop -= 3;                                       \
	} while (0)

inline static void SUBASSIGN_N_PTR(R_bcstack_t *sx, int rank,
				     R_bcstack_t *srhs,
				     R_bcstack_t *si, R_bcstack_t *sv,
				     SEXP rho, SEXP consts, int callidx,
				     Rboolean subassign2)
{
    SEXP dim, args, value;
    SEXP x = GETSTACK_PTR(sx);

    if (MAYBE_SHARED(x)) {
	x = shallow_duplicate(x);
	SETSTACK_PTR(sx, x);
    }

    dim = getArrayDim(x);

    if (dim != R_NilValue) {
	R_xlen_t k = colMajorStackIndex(dim, rank, si);
	if (k >= 0)
	    DO_FAST_SETVECELT(sv, srhs, x,  k, subset2);
    }

    /* fall through to the standard default handler */
    value = GETSTACK_PTR(srhs);
    args = CONS_NR(value, R_NilValue);
    SET_TAG(args, R_valueSym);
    PROTECT(args = CONS_NR(x, addStackArgsList(rank, si, args)));
    SEXP call = callidx < 0 ? consts : VECTOR_ELT(consts, callidx);
    MARK_ASSIGNMENT_CALL(call);
    if (subassign2)
	x = do_subassign2_dflt(call, R_Subassign2Sym, args, rho);
    else
	x = do_subassign_dflt(call, R_SubassignSym, args, rho);
    UNPROTECT(1);
    SETSTACK_PTR(sv, x);
}

#define DO_SUBASSIGN_N(rho, sub2)                              \
	do                                                         \
	{                                                          \
		int callidx = GETOP();                                 \
		int rank = GETOP();                                    \
		R_bcstack_t *sx = R_BCNodeStackTop - rank - 2;         \
		OLDBC_DECLNK_STACK_PTR(sx);                            \
		SUBASSIGN_N_PTR(sx, rank, R_BCNodeStackTop - rank - 1, \
						R_BCNodeStackTop - rank, sx, rho,      \
						constants, callidx, sub2);             \
		R_BCNodeStackTop -= rank + 1;                          \
	} while (0)

/* rho is only needed for _R_CHECK_LENGTH_1_LOGIC2_ */
#define FIXUP_SCALAR_LOGICAL(rho, callidx, arg, op, warn_level)         \
	do                                                                  \
	{                                                                   \
		if (R_BCNodeStackTop[-1].tag == LGLSXP)                         \
			break;                                                      \
		SEXP val = GETSTACK(-1);                                        \
		if (IS_SIMPLE_SCALAR(val, LGLSXP))                              \
			SETSTACK(-1, ScalarLogical(SCALAR_LVAL(val)));              \
		else                                                            \
		{                                                               \
			if (!isNumber(val))                                         \
				errorcall(VECTOR_ELT(constants, callidx),               \
						  _("invalid '%s' type in 'x %s y'"), arg, op); \
			SETSTACK(-1, ScalarLogical(asLogical2(                      \
							 val, /*checking*/ 1,                       \
							 VECTOR_ELT(constants, callidx),            \
							 rho)));                                    \
		}                                                               \
	} while (0)

static void signalMissingArgError(SEXP args, SEXP call)
{
    SEXP a, c;
    int n, k;
    for (a = args, n = 1; a != R_NilValue; a = CDR(a), n++)
	if (CAR(a) == R_MissingArg) {
	    /* check for an empty argument in the call -- start from
	       the beginning in case of ... arguments */
	    if (call != R_NilValue) {
		for (k = 1, c = CDR(call); c != R_NilValue; c = CDR(c), k++)
		    if (CAR(c) == R_MissingArg)
			errorcall(call, _("argument %d is empty"), k);
	    }
	    /* An error from evaluating a symbol will already have
	       been signaled.  The interpreter, in evalList, does
	       _not_ signal an error for a call expression that
	       produces an R_MissingArg value; for example

		   c(alist(a=)$a)

	       does not signal an error. If we decide we do want an
	       error in this case we can modify evalList for the
	       interpreter and here use the code below. */
#ifdef NO_COMPUTED_MISSINGS
	    /* otherwise signal a 'missing argument' error */
	    errorcall(call, _("argument %d is missing"), n);
#endif
	}
}

inline static void checkForMissings(SEXP args, SEXP call)
{
	Rboolean found = FALSE;
	for (SEXP a = args; a != R_NilValue; a = CDR(a))
		if (CAR(a) == R_MissingArg)
		{
			found = TRUE;
			break;
		}
	if (found)
		signalMissingArgError(args, call);
}

struct R_loopinfo_t{
    R_xlen_t idx, len;
    int type;
    /* Include the symbol in the loopinfo structure in case the
       binding cell is R_NilValue, e.g. for an active binding. Even if
       we eventually allow symbols to be garbage collected, the loop
       symbol is GC protected during the loop evaluation by its
       reference from the current byte code object. */
    SEXP symbol;
};

#define FOR_LOOP_STATE_SIZE 5
#define GET_FOR_LOOP_INFO() ((R_loopinfo_t *) RAW0(GETSTACK_SXPVAL(-2)))
#define GET_FOR_LOOP_BINDING() GETSTACK_SXPVAL(-3)
#define GET_FOR_LOOP_SEQ() GETSTACK_SXPVAL(-4)
#define SET_FOR_LOOP_SEQ(v) SETSTACK(-4, v);
#define SET_FOR_LOOP_BCPROT_OFFSET(v) SETSTACK_INTEGER(-5, v)
#define GET_FOR_LOOP_BCPROT_OFFSET() GETSTACK_IVAL_PTR(R_BCNodeStackTop - 5)
#define INSERT_FOR_LOOP_BCPROT_OFFSET()                             \
	do                                                              \
	{                                                               \
		/* insert space for the BCProt offset below the sequence */ \
		if (R_BCNodeStackTop >= R_BCNodeStackEnd)                   \
			nodeStackOverflow();                                    \
		R_BCNodeStackTop[0] = R_BCNodeStackTop[-1];                 \
		SETSTACK_INTEGER(-1, 0);                                    \
		R_BCNodeStackTop++;                                         \
	} while (0)

#define GET_VEC_LOOP_VALUE(var)                             \
	do                                                      \
	{                                                       \
		(var) = GETSTACK_SXPVAL(-1);                        \
		if (BNDCELL_TAG(bdg__cell) ||                       \
			(var) != CAR(bdg__cell) || MAYBE_SHARED(var) || \
			ATTRIB(var) != R_NilValue)                      \
		{                                                   \
			(var) = allocVector(TYPEOF(seq), 1);            \
			SETSTACK_NLNK(-1, var);                         \
		}                                                   \
	} while (0)

/* This uses use loopinfo->symbol in case cell is R_NilValue, e.g. for
   an active binding. */
#define SET_FOR_LOOP_VAR(value, bdg__cell, loopinfo, rho) \
	do                                               \
	{                                                \
		if (BNDCELL_UNBOUND(bdg__cell) ||                 \
			!SET_BINDING_VALUE2(bdg__cell, value, rho))   \
			defineVar(loopinfo->symbol, value, rho); \
	} while (0)

/* Check whether a call is to a base function; if not use AST interpeter */
/***** need a faster guard check */
inline static SEXP SymbolValue(SEXP sym)
{
	if (IS_ACTIVE_BINDING(sym))
		return eval(sym, R_BaseEnv);
	else
	{
		SEXP value = SYMVALUE(sym);
		if (TYPEOF(value) == PROMSXP)
		{
			value = PRVALUE(value);
			if (value == R_UnboundValue)
				value = eval(sym, R_BaseEnv);
		}
		return value;
	}
}

#define DO_BASEGUARD()                              \
	do                                              \
	{                                               \
		SEXP expr = VECTOR_ELT(constants, GETOP()); \
		int label = GETOP();                        \
		SEXP sym = CAR(expr);                       \
		if (findFun(sym, rho) != SymbolValue(sym))  \
		{                                           \
			BCNPUSH(eval(expr, rho));               \
			pc = codebase + label;                  \
		}                                           \
	} while (0)

/* The CALLBUILTIN instruction handles calls to both true BUILTINs and
   to .Internals of type BUILTIN. To handle profiling in a way that is
   consistent with this instruction needs to be able to distinguish a
   true BUILTIN from a .Internal. LT */
inline static bool IS_TRUE_BUILTIN(SEXP x)
{
	return ((R_FunTab[PRIMOFFSET(x)].evalargs() % 100) / 10 == 0);
}

/* rho only needed for _R_CHECK_LENGTH_1_CONDITION_=package:name */
inline static Rboolean GETSTACK_LOGICAL_NO_NA_PTR(R_bcstack_t *s, int callidx,
						    SEXP constants, SEXP rho)
{
    if (s->tag == LGLSXP && s->u.ival != NA_LOGICAL)
	return (Rboolean) s->u.ival;

    SEXP value = GETSTACK_PTR(s);
    if (IS_SCALAR(value, LGLSXP)) {
	Rboolean lval = (Rboolean) SCALAR_LVAL(value);
	if (lval != NA_LOGICAL)
	    return lval;
    }
    SEXP call = VECTOR_ELT(constants, callidx);
    PROTECT(value);
    Rboolean ans = asLogicalNoNA(value, call, rho);
    UNPROTECT(1);
    return ans;
}

#define GETSTACK_LOGICAL(n) GETSTACK_LOGICAL_PTR(R_BCNodeStackTop + (n))
inline static Rboolean GETSTACK_LOGICAL_PTR(R_bcstack_t *s)
{
	if (s->tag == LGLSXP)
		return (Rboolean)s->u.ival;
	SEXP value = GETSTACK_PTR(s);
	return (Rboolean)SCALAR_LVAL(value);
}

/* Find locations table in the constant pool */
static SEXP findLocTable(SEXP constants, const char *tclass)
{
	/* location tables are at the end of the constant pool */
	for (int i = LENGTH(constants) - 1; i >= 0; i--)
	{
		SEXP s = VECTOR_ELT(constants, i);
		/* could use exact check instead of inherits */
		if (TYPEOF(s) == INTSXP && inherits(s, tclass))
			return s;
	}
	return R_NilValue;
}

/* Get a constant pool entry through locations table element */
static SEXP getLocTableElt(ptrdiff_t relpc, SEXP table, SEXP constants)
{
	if (table == R_NilValue || relpc >= LENGTH(table) || relpc < 0)
		return R_NilValue;

	int cidx = INTEGER(table)[relpc];
	if (cidx < 0 || cidx >= LENGTH(constants))
		return R_NilValue;
	return VECTOR_ELT(constants, cidx);
}

/* Return the srcref/expression for the current instruction/operand
   being executed by the byte-code interpreter, or the one that was
   current when the supplied context was created. */
static SEXP R_findBCInterpreterLocation(RCNTXT *cptr, const char *iname)
{
    SEXP body = cptr ? cptr->getBCBody() : R_BCbody;
    if (body == nullptr)
	/* This has happened, but it is not clear how. */
	/* (R_Srcref == R_InBCInterpreter && R_BCbody == nullptr) */
	return R_NilValue;
    SEXP constants = BCCONSTS(body);
    SEXP ltable = findLocTable(constants, iname);
    if (ltable == R_NilValue)
	/* location table not available */
	return R_NilValue;

    BCODE *codebase = BCCODE(body);
    ptrdiff_t relpc = (*((BCODE **)(cptr ? cptr->getBCPC() : R_BCpc))) - codebase;

    return getLocTableElt(relpc, ltable, constants);
}

HIDDEN SEXP R_findBCInterpreterSrcref(RCNTXT *cptr)
{
	return R_findBCInterpreterLocation(cptr, "srcrefsIndex");
}

static SEXP R_findBCInterpreterExpression()
{
	return R_findBCInterpreterLocation(nullptr, "expressionsIndex");
}

HIDDEN SEXP R::R_getCurrentSrcref()
{
	if (R_Srcref != R_InBCInterpreter)
		return R_Srcref;

	return R_findBCInterpreterSrcref(nullptr);
}

static bool maybeClosureWrapper(SEXP expr)
{
	if (TYPEOF(expr) != LANGSXP)
		return false;

	SEXP sym = CAR(expr);

	if (!(sym == R_DotInternalSym || sym == R_DotExternalSym ||
		  sym == R_DotExternal2Sym || sym == R_DotExternalgraphicsSym ||
		  sym == R_DotCallSym || sym == R_DotFortranSym ||
		  sym == R_DotCSym || sym == R_DotCallgraphicsSym))

		return false;

	return (CDR(expr) != R_NilValue && CADR(expr) != R_NilValue);
}

static bool maybeAssignmentCall(SEXP expr)
{
	if (TYPEOF(expr) != LANGSXP)
		return false;

	if (TYPEOF(CAR(expr)) != SYMSXP)
		return false;
	const char *name = CHAR(PRINTNAME(CAR(expr)));
	size_t slen = strlen(name);
	return (slen > 2 && name[slen - 2] == '<' && name[slen - 1] == '-');
}

/* Check if the given expression is a call to a name that is also
   a builtin or special (does not search the environment!). */
static bool maybePrimitiveCall(SEXP expr)
{
	if (TYPEOF(expr) != LANGSXP)
		return false;

	if (TYPEOF(CAR(expr)) == SYMSXP)
	{
		SEXP value = SYMVALUE(CAR(expr));
		if (TYPEOF(value) == PROMSXP)
			value = PRVALUE(value);
		return (TYPEOF(value) == BUILTINSXP || TYPEOF(value) == SPECIALSXP);
	}
	return false;
}

/* Inflate a (single-level) compiler-flattenned assignment call.
   For example,
           `[<-`(x, c(-1, 1), value = 2)
   becomes
            x[c(-1,1)] <- 2 */
static SEXP inflateAssignmentCall(SEXP expr) {
    if (CDR(expr) == R_NilValue || CDDR(expr) == R_NilValue)
	return expr; /* need at least two arguments */

    SEXP assignForm = CAR(expr);
    if (TYPEOF(assignForm) != SYMSXP)
	return expr;
    const char *name = CHAR(PRINTNAME(assignForm));
    size_t slen = strlen(name);
    if (slen <= 2 || name[slen - 2] != '<' || name[slen - 1] != '-')
	return expr;

    /* not using strncpy as that produces warnings with gcc about bound
       depending on the length of the source argument */
    char nonAssignName[slen+1]; /* "names" for "names<-" */
    strcpy(nonAssignName, name);
    nonAssignName[slen - 2] = '\0';
    SEXP nonAssignForm = install(nonAssignName);

    int nargs = length(expr) - 2;
    SEXP lhs = allocVector(LANGSXP, nargs + 1);
    SETCAR(lhs, nonAssignForm);

    SEXP porig = CDR(expr);
    SEXP pnew = CDR(lhs);

    /* copy args except the last - the "value" */
    while(CDR(porig) != R_NilValue) {
	SETCAR(pnew, CAR(porig));
	ENSURE_NAMEDMAX(CAR(porig));
	porig = CDR(porig);
	pnew = CDR(pnew);
    }
    SEXP rhs = CAR(porig);
    ENSURE_NAMEDMAX(rhs);
    if (TAG(porig) != R_valueSym)
	return expr;
    return lang3(R_AssignSym, lhs, rhs);
}

/* Get the current expression being evaluated by the byte-code interpreter. */
HIDDEN SEXP R::R_getBCInterpreterExpression()
{
    SEXP exp = R_findBCInterpreterExpression();
    if (TYPEOF(exp) == PROMSXP) {
	exp = forcePromise(exp);
	ENSURE_NAMEDMAX(exp);
    }

    /* This tries to mimick the behavior of the AST interpreter to a
       reasonable level, based on relatively consistent expressions
       provided by the compiler in the constant pool. The AST
       interpreter behavior is rather inconsistent and should be fixed
       at some point. When this happens, the code below will have to
       be revisited, but the compiler code should mostly stay the
       same.

       Currently this code attempts to bypass implementation of
       closure wrappers for internals and other foreign functions
       called via a directive, hide away primitives, but show
       assignment calls. This code ignores less usual problematic
       situations such as overriding of builtins or inlining of the
       wrappers by the compiler. Simple assignment calls are inflated
       (back) into the usual form like x[1] <- y. Expressions made of
       a single symbol are hidden away (note these are e.g. for
       missing function arguments). */

    if (maybeAssignmentCall(exp)) {
	exp = inflateAssignmentCall(exp);
    } else if (TYPEOF(exp) == SYMSXP || maybeClosureWrapper(exp)
	|| maybePrimitiveCall(exp)) {

	RCNTXT *c = R_GlobalContext;
        while(c && c->getCallFlag() != CTXT_TOPLEVEL) {
	    if (c->getCallFlag() & CTXT_FUNCTION) {
		exp = c->getCall();
		break;
	    }
	    c = c->nextContext();
	}
    }
    return exp;
}

static SEXP markSpecialArgs(SEXP args)
{
	for (SEXP arg = args; arg != R_NilValue; arg = CDR(arg))
		MARK_NOT_MUTABLE(CAR(arg));
	return args;
}

HIDDEN Rboolean R_BCVersionOK(SEXP s)
{
	if (TYPEOF(s) != BCODESXP)
		return FALSE;

	BCODE *pc = BCCODE(s);
	int version = GETOP();

	/* must be kept in sync with bcEval version check */
	return (Rboolean)(version < 2 ||
					  (version >= R_bcMinVersion && version <= R_bcVersion));
}

static void loopWithContext(SEXP code, SEXP rho)
{
    RCNTXT cntxt;
    cntxt.start(CTXT_LOOP, R_NilValue, rho, R_BaseEnv, R_NilValue, R_NilValue);
	bool redo;
	do
	{
		redo = false;
		try
		{
			bcEval(code, rho, false);
			cntxt.end();
		}
		catch (CXXR::JMPException &e)
		{
			if (e.context() != &cntxt)
				throw;
			redo = (e.mask() != CTXT_BREAK);
		}
	} while (redo);

}

static SEXP bcEval(SEXP body, SEXP rho, bool useCache)
{
  SEXP retvalue = R_NilValue, constants;
  BCODE *pc, *codebase;
  R_bcstack_t *oldntop = R_BCNodeStackTop;
  static int evalcount = 0;
  SEXP oldsrcref = R_Srcref;
  bool oldbcintactive = R_BCIntActive;
  SEXP oldbcbody = R_BCbody;
  void *oldbcpc = R_BCpc;
  BCODE *currentpc = nullptr;
  bool old_byte_code = false;
  bool smallcache = true;
  R_binding_cache_t vcache = nullptr;
  R_bcstack_t *ibcl_oldptop = nullptr;

#ifdef BC_PROFILING
  int old_current_opcode = current_opcode;
#endif
#ifdef THREADED_CODE
  int which = 0;
#endif

  BC_CHECK_SIGINT();

  INITIALIZE_MACHINE();
  codebase = pc = BCCODE(body);
  constants = BCCONSTS(body);

  /* allow bytecode to be disabled for testing */
  if (R_disable_bytecode)
      return eval(bytecodeExpr(body), rho);

  /* check version */
  /* must be kept in sync with R_BCVersionOK */
  old_byte_code = false; /* drop eventually */
  {
      int version = GETOP();
      if (version < 12) old_byte_code = true;  /* drop eventually */
      if (version < R_bcMinVersion || version > R_bcVersion) {
	  if (version >= 2) {
#ifdef BC_VERSION_MISMATCH_WARNING
	      static Rboolean warned = FALSE;
	      if (! warned) {
		  warned = TRUE;
		  warning(_("bytecode version mismatch; using eval"));
	      }
#endif
	      return eval(bytecodeExpr(body), rho);
	  }
	  else if (version < R_bcMinVersion)
	      error(_("bytecode version is too old"));
	  else error(_("bytecode version is too new"));
      }
  }

    ibcl_oldptop = R_BCProtTop;
    do {
	if (R_BCNodeStackTop > R_BCProtTop)
	    INCLNK_stack(R_BCNodeStackTop);
    } while (0);

  R_Srcref = R_InBCInterpreter;
  R_BCIntActive = true;
  R_BCbody = body;
  R_BCpc = &currentpc;
  vcache = nullptr;
  smallcache = true;
#ifdef USE_BINDING_CACHE
  if (useCache) {
      R_len_t n = LENGTH(constants);
# ifdef CACHE_MAX
      if (n > CACHE_MAX) {
	  n = CACHE_MAX;
	  smallcache = false;
      }
# endif
# ifdef CACHE_ON_STACK
      /* initialize binding cache on the stack */
      if (R_BCNodeStackTop + n + 1 > R_BCNodeStackEnd)
	  nodeStackOverflow();
      R_BCNodeStackTop->u.ival = n;
      R_BCNodeStackTop->tag = CACHESZ_TAG;
      R_BCNodeStackTop++;
      vcache = R_BCNodeStackTop;
      while (n > 0) {
	  SETSTACK_NLNK(0, R_NilValue);
	  R_BCNodeStackTop++;
	  n--;
      }
# else
      /* allocate binding cache and protect on stack */
      vcache = allocVector(VECSXP, n);
      BCNPUSH(vcache);
# endif
  }
  else smallcache = false;
#endif
  R_BCProtTop = R_BCNodeStackTop;

  BEGIN_MACHINE {
    OP(BCMISMATCH, 0): error(_("byte code version mismatch"));
    OP(RETURN, 0): retvalue = GETSTACK(-1); goto done;
    OP(GOTO, 1):
      {
	int label = GETOP();
	BC_CHECK_SIGINT();
	pc = codebase + label;
	NEXT();
      }
    OP(BRIFNOT, 2):
      {
	int callidx = GETOP();
	int label = GETOP();
	Rboolean cond = GETSTACK_LOGICAL_NO_NA_PTR(R_BCNodeStackTop - 1,
						   callidx, constants, rho);
	BCNPOP_IGNORE_VALUE();
	if (! cond) {
	    BC_CHECK_SIGINT(); /**** only on back branch?*/
	    pc = codebase + label;
	}
	NEXT();
      }
    OP(POP, 0): BCNPOP_IGNORE_VALUE(); NEXT();
    OP(DUP, 0): BCNDUP(); NEXT();
    OP(PRINTVALUE, 0): PrintValue(BCNPOP()); NEXT();
    OP(STARTLOOPCNTXT, 2):
	{
		SKIP_OP(); // skip dummy operand - needed to keep the same number (2) of arguments needed by STARTLOOPCNTXT
	    SEXP code = VECTOR_ELT(constants, GETOP());
	    loopWithContext(code, rho);
	    NEXT();
	}
	OP(ENDLOOPCNTXT, 1) :
	{
		SKIP_OP(); // skip dummy operand - needed to keep the same number (1) of arguments needed by ENDLOOPCNTXT
		retvalue = R_NilValue;
		goto done;
	}
    OP(DOLOOPNEXT, 0): findcontext(CTXT_NEXT, rho, R_NilValue);
    OP(DOLOOPBREAK, 0): findcontext(CTXT_BREAK, rho, R_NilValue);
    OP(STARTFOR, 3):
      {
	bool iscompact = false;
	SEXP seq = getForLoopSeq(-1, iscompact);
	int callidx = GETOP();
	SEXP symbol = VECTOR_ELT(constants, GETOP());
	int label = GETOP();

	INSERT_FOR_LOOP_BCPROT_OFFSET();

	/* if we are iterating over a factor, coerce to character first */
	if (inherits(seq, "factor")) {
	    seq = asCharacterFactor(seq);
	    SETSTACK(-1, seq);
	}

	defineVar(symbol, R_NilValue, rho);
	BCNPUSH(GET_BINDING_CELL(symbol, rho));

	SEXP value = allocVector(RAWSXP, sizeof(R_loopinfo_t));
	R_loopinfo_t *loopinfo = (R_loopinfo_t *) RAW0(value);
	loopinfo->idx = -1;
#ifdef COMPACT_INTSEQ
	if (iscompact) {
	    int n1 = INTEGER(seq)[0];
	    int n2 = INTEGER(seq)[1];
	    loopinfo->len = std::abs(n2 - n1) + 1;
	}
	else
#endif
	if (isVector(seq))
	  loopinfo->len = XLENGTH(seq);
	else if (isList(seq) || isNull(seq))
	  loopinfo->len = length(seq);
	else errorcall(VECTOR_ELT(constants, callidx), _("invalid 'for()' loop sequence"));
#ifdef COMPACT_INTSEQ
	loopinfo->type = iscompact ? INTSEQSXP : TYPEOF(seq);
#else
	loopinfo->type = TYPEOF(seq);
#endif
	loopinfo->symbol = symbol;
	BCNPUSH(value);

	/* bump up links count of seq to avoid modification by loop code */
	INCREMENT_LINKS(seq);

	/* place initial loop variable value object on stack */
	switch(TYPEOF(seq)) {
	case LGLSXP:
	case INTSXP:
	case REALSXP:
	case CPLXSXP:
	case STRSXP:
	case RAWSXP:
	    value = allocVector(TYPEOF(seq), 1);
	    BCNPUSH_NLNK(value);
	    break;
	default: BCNPUSH(R_NilValue);
	}
	/* the seq, binding cell, and value on the stack are now boxed */

	SET_FOR_LOOP_BCPROT_OFFSET((int)(R_BCProtTop - R_BCNodeStackBase));
	INCLNK_stack(R_BCNodeStackTop);

	BC_CHECK_SIGINT();
	pc = codebase + label;
	NEXT();
      }
    OP(STEPFOR, 1):
      {
	int label = GETOP();
	R_loopinfo_t *loopinfo = GET_FOR_LOOP_INFO();
	R_xlen_t i = ++(loopinfo->idx);
	R_xlen_t n = loopinfo->len;
	if (i < n) {
	  BC_CHECK_SIGINT_LOOP(i);
	  pc = codebase + label;
	  int type = loopinfo->type;
	  SEXP seq = GET_FOR_LOOP_SEQ();
	  SEXP bdg__cell = GET_FOR_LOOP_BINDING();
	  SEXP value = nullptr;
	  switch (type) {
	  case REALSXP:
	    if (BNDCELL_TAG_WR(bdg__cell) == REALSXP) {
		SET_BNDCELL_DVAL(bdg__cell,  REAL_ELT(seq, i));
		NEXT();
	    }
	    if (BNDCELL_WRITABLE(bdg__cell)) {
		NEW_BNDCELL_DVAL(bdg__cell, REAL_ELT(seq, i));
		NEXT();
	    }
	    GET_VEC_LOOP_VALUE(value);
	    SET_SCALAR_DVAL(value, REAL_ELT(seq, i));
	    SET_FOR_LOOP_VAR(value, bdg__cell, loopinfo, rho);
	    NEXT();
	  case INTSXP:
	    if (BNDCELL_TAG_WR(bdg__cell) == INTSXP) {
		SET_BNDCELL_IVAL(bdg__cell, INTEGER_ELT(seq, i));
		NEXT();
	    }
	    if (BNDCELL_WRITABLE(bdg__cell)) {
		NEW_BNDCELL_IVAL(bdg__cell, INTEGER_ELT(seq, i));
		NEXT();
	    }
	    GET_VEC_LOOP_VALUE(value);
	    SET_SCALAR_IVAL(value, INTEGER_ELT(seq, i));
	    SET_FOR_LOOP_VAR(value, bdg__cell, loopinfo, rho);
	    NEXT();
#ifdef COMPACT_INTSEQ
	  case INTSEQSXP:
	    {
		int *info = INTEGER(seq);
		int n1 = info[0];
		int n2 = info[1];
		int ii = (int) i;
		int ival = n1 <= n2 ? n1 + ii : n1 - ii;
		if (BNDCELL_TAG_WR(bdg__cell) == INTSXP) {
		    SET_BNDCELL_IVAL(bdg__cell,  ival);
		    NEXT();
		}
		if (BNDCELL_WRITABLE(bdg__cell)) {
		    NEW_BNDCELL_IVAL(bdg__cell, ival);
		    NEXT();
		}
		GET_VEC_LOOP_VALUE(value);
		SET_SCALAR_IVAL(value, ival);
		SET_FOR_LOOP_VAR(value, bdg__cell, loopinfo, rho);
		NEXT();
	    }
#endif
	  case LGLSXP:
	    if (BNDCELL_TAG_WR(bdg__cell) == LGLSXP) {
		SET_BNDCELL_LVAL(bdg__cell,  LOGICAL_ELT(seq, i));
		NEXT();
	    }
	    if (BNDCELL_WRITABLE(bdg__cell)) {
		NEW_BNDCELL_LVAL(bdg__cell, LOGICAL_ELT(seq, i));
		NEXT();
	    }
	    GET_VEC_LOOP_VALUE(value);
	    SET_SCALAR_LVAL(value, LOGICAL_ELT(seq, i));
	    SET_FOR_LOOP_VAR(value, bdg__cell, loopinfo, rho);
	    NEXT();
	  case CPLXSXP:
	    GET_VEC_LOOP_VALUE(value);
	    SET_SCALAR_CVAL(value, COMPLEX_ELT(seq, i));
	    break;
	  case STRSXP:
	    GET_VEC_LOOP_VALUE(value);
	    SET_STRING_ELT(value, 0, STRING_ELT(seq, i));
	    break;
	  case RAWSXP:
	    GET_VEC_LOOP_VALUE(value);
	    SET_SCALAR_BVAL(value, RAW(seq)[i]);
	    break;
	  case EXPRSXP:
	    value = XVECTOR_ELT(seq, i);
	    ENSURE_NAMEDMAX(value);
	    break;
	  case VECSXP:
	    value = VECTOR_ELT(seq, i);
	    ENSURE_NAMEDMAX(value);
	    break;
	  case LISTSXP:
	    value = CAR(seq);
	    SET_FOR_LOOP_SEQ(CDR(seq));
	    ENSURE_NAMEDMAX(value);
	    break;
	  default:
	    error(_("invalid sequence argument in 'for()' loop"));
	  }
	  SET_FOR_LOOP_VAR(value, bdg__cell, loopinfo, rho);
	}
	NEXT();
      }
    OP(ENDFOR, 0):
      {
	int offset = GET_FOR_LOOP_BCPROT_OFFSET();
	DECLNK_stack(R_BCNodeStackBase + offset);
	SEXP seq = GET_FOR_LOOP_SEQ();
	DECREMENT_LINKS(seq);
	R_BCNodeStackTop -= FOR_LOOP_STATE_SIZE - 1;
	SETSTACK(-1, R_NilValue);
	NEXT();
      }
    OP(SETLOOPVAL, 0):
      BCNPOP_IGNORE_VALUE(); SETSTACK(-1, R_NilValue); NEXT();
    OP(INVISIBLE,0): Evaluator::enableResultPrinting(false); NEXT();
    OP(LDCONST, 1):
      {
	Evaluator::enableResultPrinting(true);
	SEXP value = VECTOR_ELT(constants, GETOP());
	int type = TYPEOF(value);
	switch(type) {
	case REALSXP:
	    if (IS_SIMPLE_SCALAR(value, REALSXP)) {
		BCNPUSH_REAL(REAL0(value)[0]);
		NEXT();
	    }
	    break;
	case INTSXP:
	    if (IS_SIMPLE_SCALAR(value, INTSXP)) {
		BCNPUSH_INTEGER(INTEGER0(value)[0]);
		NEXT();
	    }
	    break;
	case LGLSXP:
	    if (IS_SIMPLE_SCALAR(value, LGLSXP)) {
		BCNPUSH_LOGICAL(LOGICAL0(value)[0]);
		NEXT();
	    }
	    break;
	}
	if (R_check_constants < 0)
	    value = duplicate(value);
	MARK_NOT_MUTABLE(value);
	BCNPUSH(value);
	NEXT();
      }
    OP(LDNULL, 0): Evaluator::enableResultPrinting(true); BCNPUSH(R_NilValue); NEXT();
    OP(LDTRUE, 0): Evaluator::enableResultPrinting(true); BCNPUSH_LOGICAL(TRUE); NEXT();
    OP(LDFALSE, 0): Evaluator::enableResultPrinting(true); BCNPUSH_LOGICAL(FALSE); NEXT();
    OP(GETVAR, 1): DO_GETVAR(FALSE, FALSE);
    OP(DDVAL, 1): DO_GETVAR(TRUE, FALSE);
    OP(SETVAR, 1):
      {
	int sidx = GETOP();
	SEXP bdg__loc;
	if (smallcache)
	    bdg__loc = GET_SMALLCACHE_BINDING_CELL(vcache, sidx);
	else {
	    SEXP symbol = VECTOR_ELT(constants, sidx);
	    bdg__loc = GET_BINDING_CELL_CACHE(symbol, rho, vcache, sidx);
	}

	R_bcstack_t *s = R_BCNodeStackTop - 1;
	int tag = s->tag;

<<<<<<< HEAD
	if (tag == BNDCELL_TAG_WR(bdg__loc))
	    switch (tag) {
	    case REALSXP: SET_BNDCELL_DVAL(bdg__loc, s->u.dval); NEXT();
	    case INTSXP: SET_BNDCELL_IVAL(bdg__loc, s->u.ival); NEXT();
	    case LGLSXP: SET_BNDCELL_LVAL(bdg__loc, s->u.ival); NEXT();
	    }
	else if (BNDCELL_WRITABLE(bdg__loc))
	    switch (tag) {
	    case REALSXP: NEW_BNDCELL_DVAL(bdg__loc, s->u.dval); NEXT();
	    case INTSXP: NEW_BNDCELL_IVAL(bdg__loc, s->u.ival); NEXT();
	    case LGLSXP: NEW_BNDCELL_LVAL(bdg__loc, s->u.ival); NEXT();
	    }
=======
	if (tag == BNDCELL_TAG_WR(loc))
		switch (tag)
		{
		case REALSXP:
			SET_BNDCELL_DVAL(loc, s->u.dval);
			NEXT();
		case INTSXP:
			SET_BNDCELL_IVAL(loc, s->u.ival);
			NEXT();
		case LGLSXP:
			SET_BNDCELL_LVAL(loc, s->u.ival);
			NEXT();
		}
	else if (BNDCELL_WRITABLE(loc))
		switch (tag)
		{
		case REALSXP:
			NEW_BNDCELL_DVAL(loc, s->u.dval);
			NEXT();
		case INTSXP:
			NEW_BNDCELL_IVAL(loc, s->u.ival);
			NEXT();
		case LGLSXP:
			NEW_BNDCELL_LVAL(loc, s->u.ival);
			NEXT();
		}
>>>>>>> c0857733

	SEXP value = GETSTACK(-1);
	if (! SET_BINDING_VALUE2(bdg__loc, value, rho)) {
	    SEXP symbol = VECTOR_ELT(constants, sidx);
	    PROTECT(value);
	    defineVar(symbol, value, rho);
	    UNPROTECT(1);
	}
	NEXT();
      }
    OP(GETFUN, 1):
      {
	/* get the function */
	SEXP symbol = VECTOR_ELT(constants, GETOP());
	SEXP value = findFun(symbol, rho);
	INIT_CALL_FRAME(value);
	if(RTRACE(value)) {
	  Rprintf("trace: ");
	  PrintValue(symbol);
	}
	NEXT();
      }
    OP(GETGLOBFUN, 1):
      {
	/* get the function */
	SEXP symbol = VECTOR_ELT(constants, GETOP());
	SEXP value = findFun(symbol, R_GlobalEnv);
	INIT_CALL_FRAME(value);
	if(RTRACE(value)) {
	  Rprintf(_("trace: "));
	  PrintValue(symbol);
	}
	NEXT();
      }
    OP(GETSYMFUN, 1):
      {
	/* get the function */
	SEXP symbol = VECTOR_ELT(constants, GETOP());
	SEXP value = SYMVALUE(symbol);
	if (TYPEOF(value) == PROMSXP) {
	    value = forcePromise(value);
	    ENSURE_NAMEDMAX(value);
	}
	if(RTRACE(value)) {
	  Rprintf(_("trace: "));
	  PrintValue(symbol);
	}
	INIT_CALL_FRAME(value);
	NEXT();
      }
    OP(GETBUILTIN, 1):
      {
	/* get the function */
	SEXP symbol = VECTOR_ELT(constants, GETOP());
	SEXP value = getPrimitive(symbol, BUILTINSXP);
//#define REPORT_OVERRIDEN_BUILTINS
#ifdef REPORT_OVERRIDEN_BUILTINS
	if (value != findFun(symbol, rho)) {
	    Rprintf(_("Possibly overridden builtin: %s\n"), PRIMNAME(value));
	}
#endif
	if (RTRACE(value)) {
	  Rprintf(_("trace: "));
	  PrintValue(symbol);
	}
	INIT_CALL_FRAME(value);
	NEXT();
      }
    OP(GETINTLBUILTIN, 1):
      {
	/* get the function */
	SEXP symbol = VECTOR_ELT(constants, GETOP());
	SEXP value = INTERNAL(symbol);
	if (TYPEOF(value) != BUILTINSXP)
	  error(_("there is no '.Internal' function '%s'"), CHAR(PRINTNAME(symbol)));
	INIT_CALL_FRAME(value);
	NEXT();
      }
    OP(CHECKFUN, 0):
      {
	/* check then the value on the stack is a function */
	SEXP value = GETSTACK(-1);
	if (TYPEOF(value) != CLOSXP && TYPEOF(value) != BUILTINSXP &&
	    TYPEOF(value) != SPECIALSXP)
	  error(_("attempt to apply non-function"));
	INIT_CALL_FRAME_ARGS();
	NEXT();
      }
    OP(MAKEPROM, 1):
      {
	SEXP code = VECTOR_ELT(constants, GETOP());
	SEXPTYPE ftype = CALL_FRAME_FTYPE();
	if (ftype != SPECIALSXP) {
	  SEXP value;
	  if (ftype == BUILTINSXP) {
	    if (TYPEOF(code) == BCODESXP)
	      value = bcEval(code, rho, TRUE);
	    else
	      /* uncommon but possible, the compiler may decide not to compile
	         an argument expression */
	      value = eval(code, rho);
	  } else
	    value = mkPROMISE(code, rho);
	  PUSHCALLARG(value);
	}
	NEXT();
      }
    OP(DOMISSING, 0):
      {
	SEXPTYPE ftype = CALL_FRAME_FTYPE();
	if (ftype != SPECIALSXP)
	  PUSHCALLARG(R_MissingArg);
	NEXT();
      }
    OP(SETTAG, 1):
      {
	SEXPTYPE ftype = CALL_FRAME_FTYPE();
	int tagidx = GETOP();
	if (ftype != SPECIALSXP) {
	    SEXP tag = VECTOR_ELT(constants, tagidx);
	    SETCALLARG_TAG(tag);
	}
	NEXT();
      }
    OP(DODOTS, 0):
      {
	SEXPTYPE ftype = CALL_FRAME_FTYPE();
	if (ftype != SPECIALSXP) {
	  SEXP h = findVar(R_DotsSymbol, rho);
	  if (TYPEOF(h) == DOTSXP || h == R_NilValue) {
	    PROTECT(h);
	    for (; h != R_NilValue; h = CDR(h)) {
	      SEXP val;
	      if (ftype == BUILTINSXP)
	        val = eval(CAR(h), rho);
	      else if (CAR(h) == R_MissingArg)
	        val = CAR(h);
	      else
	        val = mkPROMISE(CAR(h), rho);
	      PUSHCALLARG(val);
	      SETCALLARG_TAG(TAG(h));
	    }
	    UNPROTECT(1); /* h */
	  }
	  else if (h != R_MissingArg)
	    error(_("'...' used in an incorrect context"));
	}
	NEXT();
      }
    OP(PUSHARG, 0): PUSHCALLARG(BCNPOP()); NEXT();
    OP(PUSHCONSTARG, 1):
      {
	SEXP value = VECTOR_ELT(constants, GETOP());
	if (R_check_constants < 0)
	    value = duplicate(value);
	MARK_NOT_MUTABLE(value);
	PUSHCALLARG(value);
	NEXT();
      }
    OP(PUSHNULLARG, 0): PUSHCALLARG(R_NilValue); NEXT();
    OP(PUSHTRUEARG, 0): PUSHCALLARG(R_TrueValue); NEXT();
    OP(PUSHFALSEARG, 0): PUSHCALLARG(R_FalseValue); NEXT();
    OP(CALL, 1):
      {
	SEXP fun = CALL_FRAME_FUN();
	SEXP call = VECTOR_ELT(constants, GETOP());
	SEXP args;
	SEXP value = nullptr;
	int flag;
	switch (TYPEOF(fun)) {
	case BUILTINSXP:
	  args = BUILTIN_CALL_FRAME_ARGS();
	  checkForMissings(args, call);
	  flag = PRIMPRINT(fun);
	  Evaluator::enableResultPrinting(flag != 1);
	  value = PRIMFUN(fun) (call, fun, args, rho);
	  if (flag < 2) Evaluator::enableResultPrinting(flag != 1);
	  break;
	case SPECIALSXP:
	  flag = PRIMPRINT(fun);
	  Evaluator::enableResultPrinting(flag != 1);
	  value = PRIMFUN(fun) (call, fun, markSpecialArgs(CDR(call)), rho);
	  if (flag < 2) Evaluator::enableResultPrinting(flag != 1);
	  break;
	case CLOSXP:
	  args = CLOSURE_CALL_FRAME_ARGS();
	  value = applyClosure(call, fun, args, rho, R_NilValue);
	  unpromiseArgs(args);
	  break;
	default: error(_("bad function"));
	}
	POP_CALL_FRAME(value);
	NEXT();
      }
    OP(CALLBUILTIN, 1):
      {
	SEXP fun = CALL_FRAME_FUN();
	SEXP call = VECTOR_ELT(constants, GETOP());
	SEXP args = BUILTIN_CALL_FRAME_ARGS();
	int flag;
	const void *vmax = vmaxget();
	if (TYPEOF(fun) != BUILTINSXP)
	  error(_("'%s' is not a '%s' function"), CHAR(PRINTNAME(fun)), "BUILTIN");
	flag = PRIMPRINT(fun);
	Evaluator::enableResultPrinting(flag != 1);
	SEXP value;
	if (R_Profiling && IS_TRUE_BUILTIN(fun)) {
	    RCNTXT cntxt;
	    SEXP oldref = R_Srcref;
	    cntxt.start(CTXT_BUILTIN, call, R_BaseEnv, R_BaseEnv, R_NilValue, R_NilValue);
	    R_Srcref = nullptr;
	    value = PRIMFUN(fun) (call, fun, args, rho);
	    R_Srcref = oldref;
	    cntxt.end();
	} else {
	    value = PRIMFUN(fun) (call, fun, args, rho);
	}
	if (flag < 2) Evaluator::enableResultPrinting(flag != 1);
	vmaxset(vmax);
	POP_CALL_FRAME(value);
	NEXT();
      }
    OP(CALLSPECIAL, 1):
      {
	SEXP call = VECTOR_ELT(constants, GETOP());
	SEXP symbol = CAR(call);
	SEXP fun = getPrimitive(symbol, SPECIALSXP);
	int flag;
	const void *vmax = vmaxget();
	if (RTRACE(fun)) {
	  Rprintf(_("trace: "));
	  PrintValue(symbol);
	}
	flag = PRIMPRINT(fun);
	Evaluator::enableResultPrinting(flag != 1);
	SEXP value = PRIMFUN(fun) (call, fun, markSpecialArgs(CDR(call)), rho);
	if (flag < 2) Evaluator::enableResultPrinting(flag != 1);
	vmaxset(vmax);
	BCNPUSH(value);
	NEXT();
      }
    OP(MAKECLOSURE, 1):
      {
	SEXP fb = VECTOR_ELT(constants, GETOP());
	SEXP forms = VECTOR_ELT(fb, 0);
	SEXP body = VECTOR_ELT(fb, 1);
	SEXP value = mkCLOSXP(forms, body, rho);
	/* The LENGTH check below allows for byte code object created
	   by older versions of the compiler that did not record a
	   source attribute. */
	/* FIXME: bump bc version and don't check LENGTH? */
	if (LENGTH(fb) > 2) {
	  SEXP srcref = VECTOR_ELT(fb, 2);
	  if (!isNull(srcref)) setAttrib(value, R_SrcrefSymbol, srcref);
	}
	Evaluator::enableResultPrinting(true);
	BCNPUSH(value);
	NEXT();
      }
    OP(UMINUS, 1): FastUnary(-, R_SubSym);
    OP(UPLUS, 1): FastUnary(+, R_AddSym);
    OP(ADD, 1): FastBinary(R_ADD, PLUSOP, R_AddSym);
    OP(SUB, 1): FastBinary(R_SUB, MINUSOP, R_SubSym);
    OP(MUL, 1): FastBinary(R_MUL, TIMESOP, R_MulSym);
    OP(DIV, 1): FastBinary(R_DIV, DIVOP, R_DivSym);
    OP(EXPT, 1): FastBinary(R_POW, POWOP, R_ExptSym);
    OP(SQRT, 1): FastMath1(R_sqrt, R_SqrtSym);
    OP(EXP, 1): FastMath1(exp, R_ExpSym);
    OP(EQ, 1): FastRelop2(==, EQOP, R_EqSym);
    OP(NE, 1): FastRelop2(!=, NEOP, R_NeSym);
    OP(LT, 1): FastRelop2(<, LTOP, R_LtSym);
    OP(LE, 1): FastRelop2(<=, LEOP, R_LeSym);
    OP(GE, 1): FastRelop2(>=, GEOP, R_GeSym);
    OP(GT, 1): FastRelop2(>, GTOP, R_GtSym);
    OP(AND, 1): FastLogic2(&, ANDOP, R_AndSym);
    OP(OR, 1): FastLogic2(|, OROP, R_OrSym);
    OP(NOT, 1):
      {
	  Evaluator::enableResultPrinting(true);
	  R_bcstack_t *s = R_BCNodeStackTop - 1;
	  if (s->tag == LGLSXP) {
	      int ival = s->u.ival;
	      if (ival != NA_LOGICAL)
		  s->u.ival = ival ? FALSE : TRUE;
	      SKIP_OP();
	      NEXT();
	  }
	  Builtin1(do_logic, R_NotSym, rho);
      }
    OP(DOTSERR, 0): error(_("'...' used in an incorrect context"));
    OP(STARTASSIGN, 1):
      {
	INCLNK_stack_commit();
	if (IS_STACKVAL_BOXED(-1)) {
	    SEXP saverhs = GETSTACK(-1);
	    FIXUP_RHS_NAMED(saverhs);
	    int refrhs = MAYBE_REFERENCED(saverhs);
	    SETSTACK_FLAGS(-1, refrhs);
	    if (refrhs) INCREMENT_REFCNT(saverhs);
	}
	int sidx = GETOP();
	SEXP symbol = VECTOR_ELT(constants, sidx);
	SEXP bdg__cell = GET_BINDING_CELL_CACHE(symbol, rho, vcache, sidx);
	SEXP value = BINDING_VALUE(bdg__cell);
	SEXP bdg__loc;
	R_varloc_t binding;
	if (value == R_UnboundValue ||
		TYPEOF(value) == PROMSXP)
	{
		value = EnsureLocal(symbol, rho, &binding);
		bdg__loc = binding.asPairList();
	}
	else
	{
		bdg__loc = bdg__cell;
	}

	int maybe_in_assign = ASSIGNMENT_PENDING(bdg__loc);
	SET_ASSIGNMENT_PENDING(bdg__loc, TRUE);
	BCNPUSH(bdg__loc);

	if (maybe_in_assign || MAYBE_SHARED(value))
	    value = shallow_duplicate(value);
	BCNPUSH(value);

	BCNDUP3RD();
	/* top four stack entries are now
	   RHS value, LHS cell, LHS value, RHS value */
	NEXT();
      }
    OP(ENDASSIGN, 1):
      {
	SEXP bdg__lhscell = GETSTACK(-2);
	SET_ASSIGNMENT_PENDING(bdg__lhscell, FALSE);

	int sidx = GETOP();
	SEXP symbol = VECTOR_ELT(constants, sidx);
	SEXP bdg__cell = GET_BINDING_CELL_CACHE(symbol, rho, vcache, sidx);
	SEXP value = GETSTACK(-1); /* leave on stack for GC protection */
	if (ALTREP(value)) {
	    SEXP v = try_assign_unwrap(value, symbol, rho, bdg__cell);
	    if (v != value) {
		SETSTACK(-1, v);
		value = v;
	    }
	}
	if (! SET_BINDING_VALUE2(bdg__cell, value, rho))
	    defineVar(symbol, value, rho);
	R_BCNodeStackTop -= 2; /* now pop cell and LHS value off the stack */
	/* original right-hand side value is now on top of stack again */
	if (IS_STACKVAL_BOXED(-1)) {
	    SEXP saverhs = GETSTACK(-1);
	    int refrhs = GETSTACK_FLAGS(-1);
	    if (refrhs) DECREMENT_REFCNT(saverhs);
	}
	NEXT();
      }
    OP(STARTSUBSET, 2): DO_STARTDISPATCH("[");
    OP(DFLTSUBSET, 0): DO_DFLTDISPATCH(do_subset_dflt, R_SubsetSym);
    OP(STARTSUBASSIGN, 2): DO_START_ASSIGN_DISPATCH("[<-");
    OP(DFLTSUBASSIGN, 0):
      DO_DFLT_ASSIGN_DISPATCH(do_subassign_dflt, R_SubassignSym);
    OP(STARTC, 2): DO_STARTDISPATCH("c");             /* no longer used */
    OP(DFLTC, 0): DO_DFLTDISPATCH(do_c_dflt, R_CSym); /* no longer used */
    OP(STARTSUBSET2, 2): DO_STARTDISPATCH("[[");
    OP(DFLTSUBSET2, 0): DO_DFLTDISPATCH(do_subset2_dflt, R_Subset2Sym);
    OP(STARTSUBASSIGN2, 2): DO_START_ASSIGN_DISPATCH("[[<-");
    OP(DFLTSUBASSIGN2, 0):
      DO_DFLT_ASSIGN_DISPATCH(do_subassign2_dflt, R_Subassign2Sym);
    OP(DOLLAR, 2):
      {
	int dispatched = FALSE;
	SEXP call = VECTOR_ELT(constants, GETOP());
	SEXP symbol = VECTOR_ELT(constants, GETOP());
	SEXP x = GETSTACK(-1);
	SEXP value = nullptr;
	if (isObject(x)) {
	    SEXP ncall;
	    PROTECT(ncall = duplicate(call));
	    /**** hack to avoid evaluating the symbol */
	    SETCAR(CDDR(ncall), ScalarString(PRINTNAME(symbol)));
	    dispatched = tryDispatch("$", ncall, x, rho, &value);
	    UNPROTECT(1);
	}
	if (dispatched)
	    SETSTACK(-1, value);
	else
	    SETSTACK(-1, R_subset3_dflt(x, PRINTNAME(symbol), R_NilValue));
	Evaluator::enableResultPrinting(true);
	NEXT();
      }
    OP(DOLLARGETS, 2):
      {
	int dispatched = FALSE;
	SEXP call = VECTOR_ELT(constants, GETOP());
	SEXP symbol = VECTOR_ELT(constants, GETOP());
	SEXP x = GETSTACK(-2);
	SEXP rhs = GETSTACK(-1);
	MARK_ASSIGNMENT_CALL(call);
	if (MAYBE_SHARED(x)) {
	    x = shallow_duplicate(x);
	    SETSTACK(-2, x);
	    ENSURE_NAMED(x);
	}
	SEXP value = nullptr;
	if (isObject(x)) {
	    SEXP ncall, prom;
	    PROTECT(ncall = duplicate(call));
	    /**** hack to avoid evaluating the symbol */
	    SETCAR(CDDR(ncall), ScalarString(PRINTNAME(symbol)));
	    prom = mkRHSPROMISE(CADDDR(ncall), rhs);
	    SETCAR(CDDDR(ncall), prom);
	    dispatched = tryDispatch("$<-", ncall, x, rho, &value);
	    UNPROTECT(1);
	}
	if (! dispatched)
	  value = R_subassign3_dflt(call, x, symbol, rhs);
	R_BCNodeStackTop--;
	SETSTACK(-1, value);
	NEXT();
      }
    OP(ISNULL, 0): DO_ISTEST(isNull);
    OP(ISLOGICAL, 0): DO_ISTYPE(LGLSXP);
    OP(ISINTEGER, 0): {
	SEXP arg = GETSTACK(-1);
	bool test = ((TYPEOF(arg) == INTSXP) && ! inherits(arg, "factor"));
	SETSTACK(-1, test ? R_TrueValue : R_FalseValue);
	Evaluator::enableResultPrinting(true);
	NEXT();
      }
    OP(ISDOUBLE, 0): DO_ISTYPE(REALSXP);
    OP(ISCOMPLEX, 0): DO_ISTYPE(CPLXSXP);
    OP(ISCHARACTER, 0): DO_ISTYPE(STRSXP);
    OP(ISSYMBOL, 0): DO_ISTYPE(SYMSXP); /**** S4 thingy allowed now???*/
    OP(ISOBJECT, 0): DO_ISTEST(OBJECT);
    OP(ISNUMERIC, 0): DO_ISTEST(isNumericOnly);
    OP(VECSUBSET, 1): DO_VECSUBSET(rho, FALSE);
    OP(MATSUBSET, 1): DO_MATSUBSET(rho, FALSE); NEXT();
    OP(VECSUBASSIGN, 1): DO_VECSUBASSIGN(rho, FALSE);
    OP(MATSUBASSIGN, 1): DO_MATSUBASSIGN(rho, FALSE); NEXT();
    OP(AND1ST, 2): {
	int callidx = GETOP();
	int label = GETOP();
	FIXUP_SCALAR_LOGICAL(rho, callidx, "'x'", "&&", warn_lev);
	Rboolean val = GETSTACK_LOGICAL(-1);
	if (val == FALSE)
	    pc = codebase + label;
	Evaluator::enableResultPrinting(true);
	NEXT();
    }
    OP(AND2ND, 1): {
	int callidx = GETOP();
	FIXUP_SCALAR_LOGICAL(rho, callidx, "'y'", "&&", warn_lev);
	Rboolean val = GETSTACK_LOGICAL(-1);
	/* The first argument is TRUE or NA. If the second argument is
	   not TRUE then its value is the result. If the second
	   argument is TRUE, then the first argument's value is the
	   result. */
	if (val == FALSE || val == NA_LOGICAL)
	    SETSTACK_LOGICAL(-2, val);
	R_BCNodeStackTop -= 1;
	Evaluator::enableResultPrinting(true);
	NEXT();
    }
    OP(OR1ST, 2):  {
	int callidx = GETOP();
	int label = GETOP();
	FIXUP_SCALAR_LOGICAL(rho, callidx, "'x'", "||", warn_lev);
	Rboolean val = GETSTACK_LOGICAL(-1);
	if (val != NA_LOGICAL &&
	    val != FALSE) /* is true */
	    pc = codebase + label;
	Evaluator::enableResultPrinting(true);
	NEXT();
    }
    OP(OR2ND, 1):  {
	int callidx = GETOP();
	FIXUP_SCALAR_LOGICAL(rho, callidx, "'y'", "||", warn_lev);
	Rboolean val = GETSTACK_LOGICAL(-1);
	/* The first argument is FALSE or NA. If the second argument is
	   not FALSE then its value is the result. If the second
	   argument is FALSE, then the first argument's value is the
	   result. */
	if (val != FALSE)
	    SETSTACK_LOGICAL(-2, val);
	R_BCNodeStackTop -= 1;
	Evaluator::enableResultPrinting(true);
	NEXT();
    }
    OP(GETVAR_MISSOK, 1): DO_GETVAR(FALSE, TRUE);
    OP(DDVAL_MISSOK, 1): DO_GETVAR(TRUE, TRUE);
    OP(VISIBLE, 0): Evaluator::enableResultPrinting(true); NEXT();
    OP(SETVAR2, 1):
      {
	SEXP symbol = VECTOR_ELT(constants, GETOP());
	SEXP value = GETSTACK(-1);
	setVar(symbol, value, ENCLOS(rho));
	NEXT();
      }
    OP(STARTASSIGN2, 1):
      {
	INCLNK_stack_commit();
	SEXP symbol = VECTOR_ELT(constants, GETOP());
	R_varloc_t bdg = R_findVarLoc(symbol, rho);
	SEXP bdg__loc = bdg.asPairList();

	int maybe_in_assign = ASSIGNMENT_PENDING(bdg__loc);
	SET_ASSIGNMENT_PENDING(bdg__loc, TRUE);
	BCNPUSH(bdg__loc);

	SEXP value = getvar(symbol, ENCLOS(rho), FALSE, FALSE, nullptr, 0);
	if (maybe_in_assign || MAYBE_SHARED(value))
	    value = shallow_duplicate(value);
	BCNPUSH(value);

	BCNDUP3RD();
	/* top four stack entries are now
	   RHS value, LHS cell, LHS value, RHS value */
	if (IS_STACKVAL_BOXED(-1)) {
	    FIXUP_RHS_NAMED(GETSTACK(-1));
	    INCREMENT_REFCNT(GETSTACK(-1));
	}
	NEXT();
      }
    OP(ENDASSIGN2, 1):
      {
	SEXP bdg__lhscell = GETSTACK(-2);
	SET_ASSIGNMENT_PENDING(bdg__lhscell, FALSE);

	SEXP symbol = VECTOR_ELT(constants, GETOP());
	SEXP value = GETSTACK(-1); /* leave on stack for GC protection */
	setVar(symbol, value, ENCLOS(rho));
	R_BCNodeStackTop -= 2; /* now pop cell and LHS value off the stack */
	/* original right-hand side value is now on top of stack again */
	DECREMENT_REFCNT(GETSTACK(-1));
	NEXT();
      }
    OP(SETTER_CALL, 2):
      {
	SEXP lhs = GETSTACK_BELOW_CALL_FRAME(-2);
	SEXP rhs = GETSTACK_BELOW_CALL_FRAME(-1);
	SEXP fun = CALL_FRAME_FUN();
	SEXP call = VECTOR_ELT(constants, GETOP());
	SEXP vexpr = VECTOR_ELT(constants, GETOP());
	SEXP args, prom, last;
	MARK_ASSIGNMENT_CALL(call);
	if (MAYBE_SHARED(lhs)) {
	  lhs = shallow_duplicate(lhs);
	  SETSTACK_BELOW_CALL_FRAME(-2, lhs);
	  ENSURE_NAMED(lhs);
	}
	SEXP value = nullptr;
	switch (TYPEOF(fun)) {
	case BUILTINSXP:
	  /* push RHS value onto arguments with 'value' tag */
	  PUSHCALLARG(rhs);
	  SETCALLARG_TAG_SYMBOL(R_valueSym);
	  /* replace first argument with LHS value */
	  args = BUILTIN_CALL_FRAME_ARGS();
	  SETCAR(args, lhs);
	  /* make the call */
	  checkForMissings(args, call);
	  value = PRIMFUN(fun) (call, fun, args, rho);
	  break;
	case SPECIALSXP:
	  /* duplicate arguments and protect */
	  PROTECT(args = duplicate(CDR(call)));
	  /* insert evaluated promise for LHS as first argument */
	  /* promise won't be captured so don't track references */
	  prom = R_mkEVPROMISE_NR(R_TmpvalSymbol, lhs);
	  SETCAR(args, prom);
	  /* insert evaluated promise for RHS as last argument */
	  last = args;
	  while (CDR(last) != R_NilValue)
	      last = CDR(last);
	  prom = mkRHSPROMISE(vexpr, rhs);
	  SETCAR(last, prom);
	  /* make the call */
	  value = PRIMFUN(fun) (call, fun, args, rho);
	  UNPROTECT(1);
	  break;
	case CLOSXP:
	  /* push evaluated promise for RHS onto arguments with 'value' tag */
	  /* This need to use a standard EVPROMISE so the reference
	     from the environment to the RHS value is counted. */
	  prom = R_mkEVPROMISE(vexpr, rhs);
	  PUSHCALLARG(prom);
	  SETCALLARG_TAG_SYMBOL(R_valueSym);
	  /* replace first argument with evaluated promise for LHS */
	  /* promise might be captured, so track references */
	  args = CLOSURE_CALL_FRAME_ARGS();
	  prom = R_mkEVPROMISE(R_TmpvalSymbol, lhs);
	  SETCAR(args, prom);
	  /* make the call */
	  value = applyClosure(call, fun, args, rho, R_NilValue);
	  unpromiseArgs(args);
	  break;
	default: error(_("bad function"));
	}
	POP_CALL_FRAME_PLUS(2, value);
	NEXT();
      }
    OP(GETTER_CALL, 1):
      {
	SEXP lhs = GETSTACK_BELOW_CALL_FRAME(-2);
	SEXP fun = CALL_FRAME_FUN();
	SEXP call = VECTOR_ELT(constants, GETOP());
	SEXP value = nullptr;
	SEXP args, prom;
	switch (TYPEOF(fun)) {
	case BUILTINSXP:
	  /* replace first argument with LHS value */
	  args = BUILTIN_CALL_FRAME_ARGS();
	  SETCAR(args, lhs);
	  /* make the call */
	  checkForMissings(args, call);
	  value = PRIMFUN(fun) (call, fun, args, rho);
	  break;
	case SPECIALSXP:
	  /* duplicate arguments and put into stack for GC protection */
	  args = duplicate(CDR(call));
	  SETSTACK(-2, args);
	  /* insert evaluated promise for LHS as first argument */
	  /* promise won't be captured so don't track refrences */
	  prom = R_mkEVPROMISE_NR(R_TmpvalSymbol, lhs);
	  SETCAR(args, prom);
	  /* make the call */
	  value = PRIMFUN(fun) (call, fun, args, rho);
	  break;
	case CLOSXP:
	  /* replace first argument with evaluated promise for LHS */
	  /* promise might be captured, so track references */
	  args = CLOSURE_CALL_FRAME_ARGS();
	  prom = R_mkEVPROMISE(R_TmpvalSymbol, lhs);
	  SETCAR(args, prom);
	  /* make the call */
	  value = applyClosure(call, fun, args, rho, R_NilValue);
	  unpromiseArgs(args);

	  break;
	default: error(_("bad function"));
	}
	POP_CALL_FRAME(value);
	NEXT();
      }
    OP(SWAP, 0): {
	/* This instruction only occurs between accessor calls in
	   complex assignments. [It should probably be renamed to
	   reflect this.] It needs to make sure intermediate LHS
	   values in complex assignments are not shared by duplicating
	   the extracted value in tmp when necessary. Duplicating is
	   necessary if the value might be shared _or_ if the
	   container, which is in R_BCNodeStackTop[-3], has become
	   possibly shared by going through a closure in the preceding
	   accessor call.  This is taken to indicate that the
	   corresponding replacement function might be a closure and
	   will need to see an unmodified LHS value. This heuristic
	   fails if the accessor function called here is not a closure
	   but the replacement function is. */

	/* For the typed stack it might be OK just to force boxing at
	   this point, but for now this code tries to avoid doing
	   that. The macros make the code a little more reabable. */
#define STACKVAL_MAYBE_REFERENCED(idx) \
	(IS_STACKVAL_BOXED(idx) &&         \
	 MAYBE_REFERENCED(GETSTACK_SXPVAL_PTR(R_BCNodeStackTop + (idx))))
#define STACKVAL_MAYBE_SHARED(idx) \
	(IS_STACKVAL_BOXED(idx) &&     \
	 MAYBE_SHARED(GETSTACK_SXPVAL_PTR(R_BCNodeStackTop + (idx))))

	if (STACKVAL_MAYBE_REFERENCED(-1) &&
	    (STACKVAL_MAYBE_SHARED(-1) ||
	     STACKVAL_MAYBE_SHARED(-3)))
	    SETSTACK(-1, shallow_duplicate(GETSTACK(-1)));

	R_bcstack_t tmp = R_BCNodeStackTop[-1];
	R_BCNodeStackTop[-1] = R_BCNodeStackTop[-2];
	R_BCNodeStackTop[-2] = tmp;
	NEXT();
    }
    OP(DUP2ND, 0): BCNDUP2ND(); NEXT();
    OP(SWITCH, 4): {
       SEXP call = VECTOR_ELT(constants, GETOP());
       SEXP names = VECTOR_ELT(constants, GETOP());
       SEXP coffsets = VECTOR_ELT(constants, GETOP());
       SEXP ioffsets = VECTOR_ELT(constants, GETOP());
       SEXP value = BCNPOP();
       if (!isVector(value) || length(value) != 1)
	   errorcall(call, _("'%s' argument must be a vector of length 1"), "EXPR");
       if (isFactor(value))
	   warningcall(call,
		       _("'EXPR' is an object of class \"factor\", treated as integer.\n Consider using '%s' instead."),
		       "switch(as.character( * ), ...)");
       if (TYPEOF(value) == STRSXP) {
	   int i, n, which;
	   if (names == R_NilValue) {
	       if (TYPEOF(ioffsets) != INTSXP)
		   errorcall(call, _("bad numeric 'switch()' offsets"));
	       if (LENGTH(ioffsets) == 1) {
		   pc = codebase + INTEGER(ioffsets)[0]; /* returns NULL */
		   warningcall(call, _("'switch()' function with no alternatives"));
	       }
	       else
		   errorcall(call, _("numeric 'EXPR' required for 'switch()' without named alternatives"));
	   } else {
	       if (TYPEOF(coffsets) != INTSXP)
		   errorcall(call, _("bad character 'switch()' offsets"));
	       if (TYPEOF(names) != STRSXP || LENGTH(names) != LENGTH(coffsets))
		   errorcall(call, _("bad 'switch()' names"));
	       n = LENGTH(names);
	       which = n - 1;
	       for (i = 0; i < n - 1; i++)
		   if (pmatch(STRING_ELT(value, 0),
			      STRING_ELT(names, i), TRUE /* exact */)) {
		       which = i;
		       break;
		   }
	       pc = codebase + INTEGER(coffsets)[which];
	   }
       }
       else {
	   if (TYPEOF(ioffsets) != INTSXP)
	       errorcall(call, _("bad numeric 'switch()' offsets"));
	   int which = asInteger(value);
	   if (which != NA_INTEGER) which--;
	   if (which < 0 || which >= LENGTH(ioffsets))
	       which = LENGTH(ioffsets) - 1;
	   if (LENGTH(ioffsets) == 1)
	       warningcall(call, _("'switch()' function with no alternatives"));
	   pc = codebase + INTEGER(ioffsets)[which];
       }
       NEXT();
    }
    OP(RETURNJMP, 0): {
      SEXP value = BCNPOP();
      findcontext(CTXT_BROWSER | CTXT_FUNCTION, rho, value);
    }
    OP(STARTSUBSET_N, 2): DO_STARTDISPATCH_N("[");
    OP(STARTSUBASSIGN_N, 2): DO_START_ASSIGN_DISPATCH_N("[<-");
    OP(VECSUBSET2, 1): DO_VECSUBSET(rho, TRUE);
    OP(MATSUBSET2, 1): DO_MATSUBSET(rho, TRUE); NEXT();
    OP(VECSUBASSIGN2, 1): DO_VECSUBASSIGN(rho, TRUE);
    OP(MATSUBASSIGN2, 1): DO_MATSUBASSIGN(rho, TRUE); NEXT();
    OP(STARTSUBSET2_N, 2): DO_STARTDISPATCH_N("[[");
    OP(STARTSUBASSIGN2_N, 2): DO_START_ASSIGN_DISPATCH_N("[[<-");
    OP(SUBSET_N, 2): DO_SUBSET_N(rho, FALSE); NEXT();
    OP(SUBSET2_N, 2): DO_SUBSET_N(rho, TRUE); NEXT();
    OP(SUBASSIGN_N, 2): DO_SUBASSIGN_N(rho, FALSE); NEXT();
    OP(SUBASSIGN2_N, 2): DO_SUBASSIGN_N(rho, TRUE); NEXT();
    OP(LOG, 1): DO_LOG(); NEXT();
    OP(LOGBASE, 1): DO_LOGBASE(); NEXT();
    OP(MATH1, 2): DO_MATH1(); NEXT();
    OP(DOTCALL, 2): DO_DOTCALL(); NEXT();
    OP(COLON, 1): DO_COLON(); NEXT();
    OP(SEQALONG, 1): DO_SEQ_ALONG(); NEXT();
    OP(SEQLEN, 1): DO_SEQ_LEN(); NEXT();
    OP(BASEGUARD, 2): DO_BASEGUARD(); NEXT();
    OP(INCLNK, 0):
      INCLNK_stack_commit(); /* needed for pre version 12 byte code */
      INCLNK_STACK_PTR(R_BCNodeStackTop - 1);
      NEXT();
    OP(DECLNK, 0):
      DECLNK_STACK_PTR(R_BCNodeStackTop - 2);
      NEXT();
    OP(DECLNK_N, 1):
      for (int n = GETOP(), i = 0; i < n; i++)
	  DECLNK_STACK_PTR(R_BCNodeStackTop - 2 - i);
      NEXT();
    OP(INCLNKSTK, 0):
      {
	  int offset = (int)(R_BCProtTop - R_BCNodeStackBase);
	  INCLNK_stack(R_BCNodeStackTop);
	  BCNPUSH_INTEGER(offset);
	  NEXT();
      }
    OP(DECLNKSTK, 0):
      {
	  int offset = GETSTACK_IVAL_PTR(R_BCNodeStackTop - 2);
	  R_bcstack_t *ptop = R_BCNodeStackBase + offset;
	  DECLNK_stack(ptop);
	  R_BCNodeStackTop[-2] = R_BCNodeStackTop[-1];
	  R_BCNodeStackTop--;
	  NEXT();
      }
    LASTOP;
  }

 done:
  R_BCIntActive = oldbcintactive;
  R_BCbody = oldbcbody;
  R_BCpc = oldbcpc;
  R_Srcref = oldsrcref;
#ifdef BC_PROFILING
  current_opcode = old_current_opcode;
#endif
  if (body) {
      R_BCNodeStackTop = R_BCProtTop;
      DECREMENT_BCSTACK_LINKS();
  }
  R_BCNodeStackTop = oldntop;
  return retvalue;
}

RObject *ByteCode::evaluate(Environment *env)
{
	return bcEval(this, env, TRUE);
}

#ifdef THREADED_CODE
SEXP R_bcEncode(SEXP bytes)
{
    SEXP code;
    BCODE *pc;
    int *ipc, i, n, m, v;

    m = (sizeof(BCODE) + sizeof(int) - 1) / sizeof(int);

    n = LENGTH(bytes);
    ipc = INTEGER(bytes);

    v = ipc[0];
    if (v < R_bcMinVersion || v > R_bcVersion) {
	code = allocVector(INTSXP, m * 2);
	pc = (BCODE *) INTEGER(code);
	pc[0].i = v;
	pc[1].v = opinfo[BCMISMATCH_OP].addr;
	return code;
    }
    else {
	code = allocVector(INTSXP, m * n);
	memset(INTEGER(code), 0, m * n * sizeof(int));
	pc = (BCODE *) INTEGER(code);

	for (i = 0; i < n; i++) pc[i].i = ipc[i];

	/* install the current version number */
	pc[0].i = R_bcVersion;

	/* Revert to version 2 to allow for some one compiling in a
	   new R, loading/saving in an old one, and then trying to run
	   in a new one. This has happened! Setting the version number
	   back tells bcEval to drop back to eval. */
	if (n == 2 && ipc[1] == BCMISMATCH_OP)
	    pc[0].i = 2;

	for (i = 1; i < n;) {
	    int op = pc[i].i;
	    if (op < 0 || op >= OPCOUNT)
		error(_("unknown instruction code: %d (OPCOUNT = %d)"), op, OPCOUNT);
	    pc[i].v = opinfo[op].addr;
	    i += opinfo[op].argc + 1;
	}

	return code;
    }
}

static int findOp(void *addr)
{
	for (int i = 0; i < OPCOUNT; i++)
		if (opinfo[i].addr == addr)
			return i;
	error(_("cannot find index for threaded code address"));
	return 0; /* not reached */
}

SEXP R_bcDecode(SEXP code) {
    int n, i, j, *ipc;
    BCODE *pc;
    SEXP bytes;

    int m = (sizeof(BCODE) + sizeof(int) - 1) / sizeof(int);

    n = LENGTH(code) / m;
    pc = (BCODE *) INTEGER(code);

    bytes = allocVector(INTSXP, n);
    ipc = INTEGER(bytes);

    /* copy the version number */
    ipc[0] = pc[0].i;

    for (i = 1; i < n;) {
	int op = findOp(pc[i].v);
	int argc = opinfo[op].argc;
	ipc[i] = op;
	i++;
	for (j = 0; j < argc; j++, i++)
	    ipc[i] = pc[i].i;
    }

    return bytes;
}
#else
SEXP R_bcEncode(SEXP x) { return x; }
SEXP R_bcDecode(SEXP x) { return duplicate(x); }
#endif

/* Add BCODESXP bc into the constants registry, performing a deep copy of the
   bc's constants */
#define CONST_CHECK_COUNT 1000
HIDDEN void R_registerBC(SEXP bcBytes, SEXP bcode)
{
    if (R_check_constants <= 0)
	return;
    if (TYPEOF(bcBytes) != INTSXP)
	error(_("'registerBC()' function requires integer vector as 'bcBytes' argument"));
    if (TYPEOF(bcode) != BCODESXP)
	error(_("'registerBC()' function requires BCODESXP object as 'bcode' argument"));

    static int count = CONST_CHECK_COUNT;
    if (--count <= 0) {
	count = CONST_CHECK_COUNT;
	R_checkConstants(TRUE);
    }

    /* The constants registry is a linked list of constant records. Each
       constant record is a generic vector, its first element is a pointer
       to the next constant record, the second element is a weak reference
       to the byte-code object, the third element is a reference to the whole
       constant pool, and the following elements are interleaved original and
       copied constants. A constant registry corresponds to a constant pool.
       When the weak reference gets cleared, the respective constant record
       can be removed from the list.

       One could simply compare/duplicate the lists of all constants (the whole
       constant pools), but that turned out too expensive */

    SEXP consts = BCCONSTS(bcode); /* all constants, VECSXP */

#define CHECK_ALL_CONSTANTS
#ifndef CHECK_ALL_CONSTANTS
    int *ipc = INTEGER(bcBytes);
    int n = LENGTH(bcBytes);
    int i;
    int loadableConsts = 0;

    /* add only constants loaded by certain instructions  */
    for(i = 0; i < n; i += opinfo[ipc[i]].argc + 1)
        if (ipc[i] == LDCONST_OP || ipc[i] == PUSHCONSTARG_OP ||
		ipc[i] == CALLSPECIAL_OP)
            loadableConsts++;

    SEXP constsRecord = PROTECT(allocVector(VECSXP, loadableConsts * 2 + 3));
    int crIdx = 3;
    for(i = 0; i < n; i += opinfo[ipc[i]].argc + 1)
        if (ipc[i] == LDCONST_OP || ipc[i] == PUSHCONSTARG_OP ||
		ipc[i] == CALLSPECIAL_OP) {
            SEXP corig = VECTOR_ELT(consts, ipc[i + 1]);
            SET_VECTOR_ELT(constsRecord, crIdx++, corig);
            SET_VECTOR_ELT(constsRecord, crIdx++, duplicate(corig));
        }
#else
    /* add the whole constant pool */
    SEXP constsRecord = PROTECT(allocVector(VECSXP, 2 + 3));
    SET_VECTOR_ELT(constsRecord, 3, consts);
    /* the consts reference is in the record twice to make the code simpler */
    SET_VECTOR_ELT(constsRecord, 4, duplicate(consts));
#endif

    SEXP wref = R_MakeWeakRef(bcode, R_NilValue, R_NilValue, FALSE);
    SET_VECTOR_ELT(constsRecord, 0, VECTOR_ELT(R_ConstantsRegistry, 0));
    SET_VECTOR_ELT(constsRecord, 1, wref);
    SET_VECTOR_ELT(constsRecord, 2, consts);
    SET_VECTOR_ELT(R_ConstantsRegistry, 0, constsRecord);
    UNPROTECT(1); /* constsRecord */
}

/* A potentially very verbose report for modified compiler constant. */
static void reportModifiedConstant(SEXP crec, SEXP orig, SEXP copy, int idx)
{
    if (R_check_constants < 5)
	return;

    SEXP consts = VECTOR_ELT(crec, 2);
    int n = LENGTH(consts);
    int i;
    if (idx == -1) {
	for(i = 0; i < n; i++)
	    if (VECTOR_ELT(consts, i) == orig) {
		idx = i;
		break;
	    }
    }
    int oldout = R_OutputCon; /* redirect standard to error output */
    R_OutputCon = 2;
    int oldcheck = R_check_constants; /* guard against recursive invocation */
    R_check_constants = 0;
    if (idx != 0) {
	REprintf(_("ERROR: the modified value of the constant is:\n"));
	PrintValue(orig);
	REprintf(_("ERROR: the original value of the constant is:\n"));
	PrintValue(copy);
	REprintf(_("ERROR: the modified constant is at index %d\n"), idx);
	REprintf(_("ERROR: the modified constant is in this function body:\n"));
	PrintValue(VECTOR_ELT(consts, 0));
    } else {
	REprintf(_("ERROR: the modified constant is function body:\n"));
	PrintValue(orig);
	REprintf(_("ERROR: the body was originally:\n"));
	PrintValue(copy);
    }
    findFunctionForBody(VECTOR_ELT(consts, 0));
    R_check_constants = oldcheck;
    R_OutputCon = oldout;
}

/* Checks whether compiler constants linked from the given record
   were modified. */
static Rboolean checkConstantsInRecord(SEXP crec, Rboolean abortOnError)
{
    int i;
    int n = LENGTH(crec);
    Rboolean constsOK = TRUE;

    for (i = 3; i < n;) {
	SEXP corig = VECTOR_ELT(crec, i++);
	SEXP ccopy = VECTOR_ELT(crec, i++);

	/* 39: not numerical comparison, not single NA, not attributes as
           set, do ignore byte-code, do ignore environments of closures,
           not ignore srcref

           srcref is not ignored because ignoring it is expensive
           (it triggers duplication)
        */
	if (!R_compute_identical(corig, ccopy, 39)) {

#ifndef CHECK_ALL_CONSTANTS
	    REprintf(_("ERROR: modification of compiler constant of type %s, length %d\n"), CHAR(type2str(TYPEOF(ccopy))), length(ccopy));
	    reportModifiedConstant(crec, corig, ccopy, -1);
#else
	    int nc = LENGTH(corig);
	    /* some variables are volatile to prevent the compiler from
	       optimizing them out, for easier debugging */
	    volatile int ci;
	    for(ci = 0; ci < nc; ci++) {
		volatile SEXP orig = VECTOR_ELT(corig, ci);
		volatile SEXP copy = VECTOR_ELT(ccopy, ci);
		if (!R_compute_identical(orig, copy, 39)) {
		    REprintf(_("ERROR: modification of compiler constant of type %s, length %d\n"),
			CHAR(type2str(TYPEOF(copy))), length(copy));
		    reportModifiedConstant(crec, orig, copy, ci);
		}
	    }
#endif
	    constsOK = FALSE;
        }
    }

    if (!constsOK && abortOnError) {
	/* turn off constant checking to avoid infinite recursion through
	   R_Suicide -> ... -> R_RunExitFinalizers -> R_checkConstants. */
	R_check_constants = 0;
	R_Suicide(_("compiler constants were modified!\n"));
    }

    return constsOK;
}

static void const_cleanup(void *data)
{
    Rboolean *inProgress = (Rboolean *)data;
    *inProgress = FALSE;
}

/* Checks if constants of any registered BCODESXP have been modified.
   Returns TRUE if the constants are ok, otherwise returns false or aborts.*/
HIDDEN Rboolean R_checkConstants(Rboolean abortOnError)
{
    if (R_check_constants <= 0 || R_ConstantsRegistry == nullptr)
	return TRUE;

    static Rboolean checkingInProgress = FALSE;
    RCNTXT cntxt;

    if (checkingInProgress)
	/* recursive invocation is possible because of allocation
           in R_compute_identical */
	return TRUE;

    /* set up context to recover checkingInProgress */
    cntxt.start(CTXT_CCODE, R_NilValue, R_BaseEnv, R_BaseEnv, R_NilValue, R_NilValue);
    cntxt.setContextEnd(&const_cleanup, &checkingInProgress);

    checkingInProgress = TRUE;
    SEXP prev_crec = R_ConstantsRegistry;
    SEXP crec = VECTOR_ELT(prev_crec, 0);
    Rboolean constsOK = TRUE;
    while(crec != R_NilValue) {
	SEXP wref = VECTOR_ELT(crec, 1);
	SEXP bc = R_WeakRefKey(wref);
	if (!checkConstantsInRecord(crec, abortOnError))
	    constsOK = FALSE;
	if (bc == R_NilValue)
	    /* remove no longer needed record from the registry */
	    SET_VECTOR_ELT(prev_crec, 0, VECTOR_ELT(crec, 0));
	else
            prev_crec = crec;
	crec = VECTOR_ELT(crec, 0);
    }
    cntxt.end();
    checkingInProgress = FALSE;
    return constsOK;
}

HIDDEN SEXP do_mkcode(SEXP call, SEXP op, SEXP args, SEXP rho)
{
	SEXP bytes, consts, ans;

	checkArity(op, args);
	bytes = CAR(args);
	consts = CADR(args);
	GCStackRoot<> enc(R_bcEncode(bytes));
	GCStackRoot<PairList> pl(SEXP_downcast<PairList *>(consts));
	ans = GCNode::expose(new ByteCode(enc, pl));
	R_registerBC(bytes, ans);
	return ans;
}

HIDDEN SEXP do_bcclose(SEXP call, SEXP op, SEXP args, SEXP rho)
{
	SEXP forms, body, env;

	checkArity(op, args);
	forms = CAR(args);
	body = CADR(args);
	env = CADDR(args);

	CheckFormals(forms);

	if (!isByteCode(body))
		error(_("invalid body"));

	if (isNull(env))
	{
		error(_("use of NULL environment is defunct"));
		env = R_BaseEnv;
	}
	else if (!isEnvironment(env))
		error(_("invalid environment"));

	return mkCLOSXP(forms, body, env);
}

HIDDEN SEXP do_is_builtin_internal(SEXP call, SEXP op, SEXP args, SEXP rho)
{
	SEXP symbol, i;

	checkArity(op, args);
	symbol = CAR(args);

	if (!isSymbol(symbol))
		error(_("invalid symbol"));

	if ((i = INTERNAL(symbol)) != R_NilValue && TYPEOF(i) == BUILTINSXP)
		return R_TrueValue;
	else
		return R_FalseValue;
}

static SEXP disassemble(SEXP bc)
{
  SEXP ans, dconsts;
  int i;
  SEXP code = BCODE_CODE(bc);
  SEXP consts = BCODE_CONSTS(bc);
  SEXP expr = BCODE_EXPR(bc);
  int nc = LENGTH(consts);

  PROTECT(ans = allocVector(VECSXP, expr != R_NilValue ? 4 : 3));
  SET_VECTOR_ELT(ans, 0, Symbol::obtain(".Code"));
  SET_VECTOR_ELT(ans, 1, R_bcDecode(code));
  SET_VECTOR_ELT(ans, 2, allocVector(VECSXP, nc));
  if (expr != R_NilValue)
      SET_VECTOR_ELT(ans, 3, duplicate(expr));

  dconsts = VECTOR_ELT(ans, 2);
  for (i = 0; i < nc; i++) {
    SEXP c = VECTOR_ELT(consts, i);
    if (isByteCode(c))
      SET_VECTOR_ELT(dconsts, i, disassemble(c));
    else
      SET_VECTOR_ELT(dconsts, i, duplicate(c));
  }

  UNPROTECT(1);
  return ans;
}

HIDDEN SEXP do_disassemble(SEXP call, SEXP op, SEXP args, SEXP rho)
{
	SEXP code;

	checkArity(op, args);
	code = CAR(args);
	if (!isByteCode(code))
		error(_("'code' argument is not a byte code object"));
	return disassemble(code);
}

HIDDEN SEXP do_bcversion(SEXP call, SEXP op, SEXP args, SEXP rho)
{
	checkArity(op, args);
	SEXP ans = allocVector(INTSXP, 1);
	INTEGER(ans)[0] = R_bcVersion;
	return ans;
}

#ifdef UNUSED
#define R_COMPILED_EXTENSION ".Rc"

/* neither of these functions call R_ExpandFileName -- the caller
   should do that if it wants to */
char *R_CompiledFileName(char *fname, char *buf, size_t bsize)
{
    char *basename, *ext;

    /* find the base name and the extension */
    basename = Rf_strrchr(fname, FILESEP[0]);
    if (basename == nullptr) basename = fname;
    ext = Rf_strrchr(basename, '.');

    if (ext && streql(ext, R_COMPILED_EXTENSION)) {
	/* the supplied file name has the compiled file extension, so
	   just copy it to the buffer and return the buffer pointer */
	if (snprintf(buf, bsize, "%s", fname) < 0)
	    error(_("'R_CompiledFileName()': buffer is too small"));
	return buf;
    }
    else if (ext == nullptr) {
	/* if the requested file has no extention, make a name that
	   has the extenrion added on to the expanded name */
	if (snprintf(buf, bsize, "%s%s", fname, R_COMPILED_EXTENSION) < 0)
	    error(_("'R_CompiledFileName()': buffer is too small"));
	return buf;
    }
    else {
	/* the supplied file already has an extension, so there is no
	   corresponding compiled file name */
	return nullptr;
    }
}

FILE *R_OpenCompiledFile(char *fname, char *buf, size_t bsize)
{
    char *cname = R_CompiledFileName(fname, buf, bsize);

    if (cname && R_FileExists(cname) &&
	(streql(fname, cname) ||
	 ! R_FileExists(fname) ||
	 R_FileMtime(cname) > R_FileMtime(fname)))
	/* the compiled file cname exists, and either fname does not
	   exist, or it is the same as cname, or both exist and cname
	   is newer */
	return R_fopen(buf, "rb");
    else return nullptr;
}
#endif

HIDDEN SEXP do_growconst(SEXP call, SEXP op, SEXP args, SEXP env)
{
	SEXP constBuf, ans;
	int n;

	checkArity(op, args);
	constBuf = CAR(args);
	if (TYPEOF(constBuf) != VECSXP)
		error(_("constant buffer must be a generic vector"));

	n = LENGTH(constBuf);
	ans = allocVector(VECSXP, 2 * n);
	for (int i = 0; i < n; i++)
		SET_VECTOR_ELT(ans, i, VECTOR_ELT(constBuf, i));

	return ans;
}

HIDDEN SEXP do_putconst(SEXP call, SEXP op, SEXP args, SEXP env)
{
	SEXP constBuf, x;
	int constCount;

	checkArity(op, args);

	constBuf = CAR(args);
	if (TYPEOF(constBuf) != VECSXP)
		error(_("constant buffer must be a generic vector"));

	constCount = asInteger(CADR(args));
	if (constCount < 0 || constCount >= LENGTH(constBuf))
		error(_("bad '%s' value"), "constCount");

	x = CADDR(args);

	/* check for a match and return index if one is found */
	for (int i = 0; i < constCount; i++)
	{
		SEXP y = VECTOR_ELT(constBuf, i);
		/* 16 - take closure environments into account, this is necessary
	        as closures (closure literals) can get into the AST when
	        the AST is generated by a program (e.g. distr package)
	*/
		if (x == y || R_compute_identical(x, y, 16))
			return ScalarInteger(i);
	}

	/* otherwise insert the constant and return index */
	SET_VECTOR_ELT(constBuf, constCount, x);
	return ScalarInteger(constCount);
}

HIDDEN SEXP do_getconst(SEXP call, SEXP op, SEXP args, SEXP env)
{
    SEXP constBuf, ans;
    int i, n;

    checkArity(op, args);
    constBuf = CAR(args);
    n = asInteger(CADR(args));

    if (TYPEOF(constBuf) != VECSXP)
	error(_("constant buffer must be a generic vector"));
    if (n < 0 || n > LENGTH(constBuf))
	error(_("bad constant count"));

    ans = allocVector(VECSXP, n);
    for (i = 0; i < n; i++)
	SET_VECTOR_ELT(ans, i, VECTOR_ELT(constBuf, i));

    return ans;
}

#ifdef BC_PROFILING
SEXP do_bcprofcounts(SEXP call, SEXP op, SEXP args, SEXP env)
{
    SEXP val;
    int i;

    checkArity(op, args);
    val = allocVector(INTSXP, OPCOUNT);
    for (i = 0; i < OPCOUNT; i++)
	INTEGER(val)[i] = opcode_counts[i];
    return val;
}

static void dobcprof(int sig)
{
    if (current_opcode >= 0 && current_opcode < OPCOUNT)
	opcode_counts[current_opcode]++;
    signal(SIGPROF, dobcprof);
}

SEXP do_bcprofstart(SEXP call, SEXP op, SEXP args, SEXP env)
{
    struct itimerval itv;
    int interval;
    double dinterval = 0.02;
    int i;

    checkArity(op, args);
    if (R_Profiling)
	error(_("profile timer is in use"));
    if (bc_profiling)
	error(_("already byte code profiling"));

    /* according to man setitimer, it waits until the next clock
       tick, usually 10ms, so avoid too small intervals here */
    interval = 1e6 * dinterval + 0.5;

    /* initialize the profile data */
    current_opcode = NO_CURRENT_OPCODE;
    for (i = 0; i < OPCOUNT; i++)
	opcode_counts[i] = 0;

    signal(SIGPROF, dobcprof);

    itv.it_interval.tv_sec = 0;
    itv.it_interval.tv_usec = interval;
    itv.it_value.tv_sec = 0;
    itv.it_value.tv_usec = interval;
    if (setitimer(ITIMER_PROF, &itv, nullptr) == -1)
	error(_("setting profile timer failed"));

    bc_profiling = true;

    return R_NilValue;
}

static void dobcprof_null(int sig)
{
    signal(SIGPROF, dobcprof_null);
}

SEXP do_bcprofstop(SEXP call, SEXP op, SEXP args, SEXP env)
{
    struct itimerval itv;

    checkArity(op, args);
    if (! bc_profiling)
	error(_("no byte code profiling"));

    itv.it_interval.tv_sec = 0;
    itv.it_interval.tv_usec = 0;
    itv.it_value.tv_sec = 0;
    itv.it_value.tv_usec = 0;
    setitimer(ITIMER_PROF, &itv, nullptr);
    signal(SIGPROF, dobcprof_null);

    bc_profiling = false;

    return R_NilValue;
}
#else
NORET SEXP do_bcprofcounts(SEXP call, SEXP op, SEXP args, SEXP env) {
    checkArity(op, args);
    error(_("byte code profiling is not supported in this build"));
}
NORET SEXP do_bcprofstart(SEXP call, SEXP op, SEXP args, SEXP env) {
    checkArity(op, args);
    error(_("byte code profiling is not supported in this build"));
}
NORET SEXP do_bcprofstop(SEXP call, SEXP op, SEXP args, SEXP env) {
    checkArity(op, args);
    error(_("byte code profiling is not supported in this build"));
}
#endif

/* end of byte code section */

HIDDEN SEXP do_setnumthreads(SEXP call, SEXP op, SEXP args, SEXP rho)
{
    int old = R_num_math_threads, new_;
    checkArity(op, args);
    new_ = asInteger(CAR(args));
    if (new_ >= 0 && new_ <= R_max_num_math_threads)
	R_num_math_threads = new_;
    return ScalarInteger(old);
}

HIDDEN SEXP do_setmaxnumthreads(SEXP call, SEXP op, SEXP args, SEXP rho)
{
    int old = R_max_num_math_threads, new_;
    checkArity(op, args);
    new_ = asInteger(CAR(args));
    if (new_ >= 0) {
	R_max_num_math_threads = new_;
	if (R_num_math_threads > R_max_num_math_threads)
	    R_num_math_threads = R_max_num_math_threads;
    }
    return ScalarInteger(old);
}

HIDDEN SEXP do_returnValue(SEXP call, SEXP op, SEXP args, SEXP rho)
{
    SEXP val;
    checkArity(op, args);
    if (R_ExitContext && (val = R_ExitContext->getReturnValue())){
	MARK_NOT_MUTABLE(val);
	return val;
    }
    return CAR(args); /* default */
}

SEXP R_ParseEvalString(const char *str, SEXP env)
{
    SEXP s = PROTECT(mkString(str));

    ParseStatus status;
    SEXP ps = PROTECT(R_ParseVector(s, -1, &status, R_NilValue));
    if (status != PARSE_OK ||
	TYPEOF(ps) != EXPRSXP ||
	LENGTH(ps) != 1)
	error(_("parse error"));

    SEXP val = eval(XVECTOR_ELT(ps, 0), env);
    UNPROTECT(2); /* s, ps */
    return val;
}<|MERGE_RESOLUTION|>--- conflicted
+++ resolved
@@ -1621,19 +1621,11 @@
 	if (refs > 0)
 	    refs -= countCycleRefs(rho, val);
 	if (refs == 0) {
-<<<<<<< HEAD
 	    for (SEXP bdg__b = FRAME(rho);
-		 bdg__b != R_NilValue && REFCNT(bdg__b) == 1;
+		 bdg__b && REFCNT(bdg__b) == 1;
 		 bdg__b = CDR(bdg__b)) {
 		if (BNDCELL_TAG(bdg__b)) continue;
 		SEXP v = CAR(bdg__b);
-=======
-	    for (SEXP b = FRAME(rho);
-		 b && REFCNT(b) == 1;
-		 b = CDR(b)) {
-		if (BNDCELL_TAG(b)) continue;
-		SEXP v = CAR(b);
->>>>>>> c0857733
 		if (REFCNT(v) == 1 && v != val) {
 		    switch(TYPEOF(v)) {
 		    case PROMSXP:
@@ -2189,43 +2181,23 @@
 	}
 }
 
-<<<<<<< HEAD
 inline static bool SET_BINDING_VALUE2(SEXP bdg__loc, SEXP value, SEXP rho)
 {
+	/* This depends on the current implementation of bindings */
 	if (!bdg__loc)
 		return false;
-	/* This depends on the current implementation of bindings */
-	if (bdg__loc && !BINDING_IS_LOCKED(bdg__loc) && !IS_ACTIVE_BINDING(bdg__loc))
+	if (bdg__loc->isLocked())
+		return false;
+	if (bdg__loc->isActive())
+		return false;
+
+	if (BNDCELL_TAG(bdg__loc) || CAR(bdg__loc) != value)
 	{
-		if (BNDCELL_TAG(bdg__loc) || CAR(bdg__loc) != value)
-		{
-			SET_BNDCELL(bdg__loc, value);
-			if (MISSING(bdg__loc))
-				SET_MISSING(bdg__loc, 0);
-		}
-		return true;
-	}
-	else
-		return false;
-=======
-inline static bool SET_BINDING_VALUE(SEXP loc, SEXP value)
-{
-	/* This depends on the current implementation of bindings */
-	if (!loc)
-		return false;
-	if (loc->isLocked())
-		return false;
-	if (loc->isActive())
-		return false;
-
-	if (BNDCELL_TAG(loc) || CAR(loc) != value)
-	{
-		SET_BNDCELL(loc, value);
-		if (MISSING(loc))
-			SET_MISSING(loc, 0);
+		SET_BNDCELL(bdg__loc, value);
+		if (MISSING(bdg__loc))
+			SET_MISSING(bdg__loc, 0);
 	}
 	return true;
->>>>>>> c0857733
 }
 
 HIDDEN SEXP do_for(SEXP call, SEXP op, SEXP args, SEXP rho)
@@ -5175,13 +5147,8 @@
 		R_expand_binding_value(bdg__loc);
 		return CAR0(bdg__loc);
 	}
-<<<<<<< HEAD
 	else if (bdg__loc && !IS_ACTIVE_BINDING(bdg__loc))
 		return CAR0(bdg__loc);
-=======
-	else if (loc && !IS_ACTIVE_BINDING(loc))
-		return CAR0(loc);
->>>>>>> c0857733
 	else
 		return R_UnboundValue;
 }
@@ -5390,129 +5357,66 @@
    Skipping SYMSXP values rules out R_MissingArg and R_UnboundValue as
    these are implemented s symbols.  It also rules other symbols, but
    as those are rare they are handled by the getvar() call. */
-<<<<<<< HEAD
-#define DO_GETVAR(dd, keepmiss)                                               \
-	do                                                                        \
-	{                                                                         \
-		int sidx = GETOP();                                                   \
-		Evaluator::enableResultPrinting(true);                                \
-		if (!dd && smallcache)                                                \
-		{                                                                     \
-			SEXP bdg__cell = GET_SMALLCACHE_BINDING_CELL(vcache, sidx);       \
-			/* handle immediate binings */                                    \
-			switch (BNDCELL_TAG(bdg__cell))                                   \
-			{                                                                 \
-			case REALSXP:                                                     \
-				BCNPUSH_REAL(BNDCELL_DVAL(bdg__cell));                        \
-				NEXT();                                                       \
-			case INTSXP:                                                      \
-				BCNPUSH_INTEGER(BNDCELL_IVAL(bdg__cell));                     \
-				NEXT();                                                       \
-			case LGLSXP:                                                      \
-				BCNPUSH_LOGICAL(BNDCELL_LVAL(bdg__cell));                     \
-				NEXT();                                                       \
-			}                                                                 \
-			SEXP value = CAR(bdg__cell);                                      \
-			int type = TYPEOF(value);                                         \
-			/* extract value of forced promises */                            \
-			if (type == PROMSXP)                                              \
-			{                                                                 \
-				SEXP pv = PRVALUE(value);                                     \
-				if (pv != R_UnboundValue)                                     \
-				{                                                             \
-					value = pv;                                               \
-					type = TYPEOF(value);                                     \
-				}                                                             \
-			}                                                                 \
-			/* try fast handling of some types; for these the */              \
-			/* cell won't be R_NilValue or an active binding */               \
-			switch (type)                                                     \
-			{                                                                 \
-			case REALSXP:                                                     \
-			case INTSXP:                                                      \
-			case LGLSXP:                                                      \
-			case CPLXSXP:                                                     \
-			case STRSXP:                                                      \
-			case VECSXP:                                                      \
-			case RAWSXP:                                                      \
-				BCNPUSH(value);                                               \
-				NEXT();                                                       \
-			case SYMSXP:                                                      \
-			case PROMSXP:                                                     \
-				break;                                                        \
-			default:                                                          \
-				if (bdg__cell != R_NilValue && !IS_ACTIVE_BINDING(bdg__cell)) \
-				{                                                             \
-					BCNPUSH(value);                                           \
-					NEXT();                                                   \
-				}                                                             \
-			}                                                                 \
-		}                                                                     \
-		SEXP symbol = VECTOR_ELT(constants, sidx);                            \
-		BCNPUSH(getvar(symbol, rho, dd, keepmiss, vcache, sidx));             \
-		NEXT();                                                               \
-=======
-#define DO_GETVAR(dd, keepmiss)                                    \
-	do                                                             \
-	{                                                              \
-		int sidx = GETOP();                                        \
-		Evaluator::enableResultPrinting(true);                     \
-		if (!dd && smallcache)                                     \
-		{                                                          \
-			SEXP cell = GET_SMALLCACHE_BINDING_CELL(vcache, sidx); \
-			/* handle immediate binings */                         \
-			switch (BNDCELL_TAG(cell))                             \
-			{                                                      \
-			case REALSXP:                                          \
-				BCNPUSH_REAL(BNDCELL_DVAL(cell));                  \
-				NEXT();                                            \
-			case INTSXP:                                           \
-				BCNPUSH_INTEGER(BNDCELL_IVAL(cell));               \
-				NEXT();                                            \
-			case LGLSXP:                                           \
-				BCNPUSH_LOGICAL(BNDCELL_LVAL(cell));               \
-				NEXT();                                            \
-			}                                                      \
-			SEXP value = CAR(cell);                                \
-			int type = TYPEOF(value);                              \
-			/* extract value of forced promises */                 \
-			if (type == PROMSXP)                                   \
-			{                                                      \
-				SEXP pv = PRVALUE(value);                          \
-				if (pv != R_UnboundValue)                          \
-				{                                                  \
-					value = pv;                                    \
-					type = TYPEOF(value);                          \
-				}                                                  \
-			}                                                      \
-			/* try fast handling of some types; for these the */   \
-			/* cell won't be R_NilValue or an active binding */    \
-			switch (type)                                          \
-			{                                                      \
-			case REALSXP:                                          \
-			case INTSXP:                                           \
-			case LGLSXP:                                           \
-			case CPLXSXP:                                          \
-			case STRSXP:                                           \
-			case VECSXP:                                           \
-			case RAWSXP:                                           \
-				BCNPUSH(value);                                    \
-				NEXT();                                            \
-			case SYMSXP:                                           \
-			case PROMSXP:                                          \
-				break;                                             \
-			default:                                               \
-				if (cell && !IS_ACTIVE_BINDING(cell))              \
-				{                                                  \
-					BCNPUSH(value);                                \
-					NEXT();                                        \
-				}                                                  \
-			}                                                      \
-		}                                                          \
-		SEXP symbol = VECTOR_ELT(constants, sidx);                 \
-		BCNPUSH(getvar(symbol, rho, dd, keepmiss, vcache, sidx));  \
-		NEXT();                                                    \
->>>>>>> c0857733
+#define DO_GETVAR(dd, keepmiss)                                         \
+	do                                                                  \
+	{                                                                   \
+		int sidx = GETOP();                                             \
+		Evaluator::enableResultPrinting(true);                          \
+		if (!dd && smallcache)                                          \
+		{                                                               \
+			SEXP bdg__cell = GET_SMALLCACHE_BINDING_CELL(vcache, sidx); \
+			/* handle immediate binings */                              \
+			switch (BNDCELL_TAG(bdg__cell))                             \
+			{                                                           \
+			case REALSXP:                                               \
+				BCNPUSH_REAL(BNDCELL_DVAL(bdg__cell));                  \
+				NEXT();                                                 \
+			case INTSXP:                                                \
+				BCNPUSH_INTEGER(BNDCELL_IVAL(bdg__cell));               \
+				NEXT();                                                 \
+			case LGLSXP:                                                \
+				BCNPUSH_LOGICAL(BNDCELL_LVAL(bdg__cell));               \
+				NEXT();                                                 \
+			}                                                           \
+			SEXP value = CAR(bdg__cell);                                \
+			int type = TYPEOF(value);                                   \
+			/* extract value of forced promises */                      \
+			if (type == PROMSXP)                                        \
+			{                                                           \
+				SEXP pv = PRVALUE(value);                               \
+				if (pv != R_UnboundValue)                               \
+				{                                                       \
+					value = pv;                                         \
+					type = TYPEOF(value);                               \
+				}                                                       \
+			}                                                           \
+			/* try fast handling of some types; for these the */        \
+			/* cell won't be R_NilValue or an active binding */         \
+			switch (type)                                               \
+			{                                                           \
+			case REALSXP:                                               \
+			case INTSXP:                                                \
+			case LGLSXP:                                                \
+			case CPLXSXP:                                               \
+			case STRSXP:                                                \
+			case VECSXP:                                                \
+			case RAWSXP:                                                \
+				BCNPUSH(value);                                         \
+				NEXT();                                                 \
+			case SYMSXP:                                                \
+			case PROMSXP:                                               \
+				break;                                                  \
+			default:                                                    \
+				if (bdg__cell && !IS_ACTIVE_BINDING(bdg__cell))         \
+				{                                                       \
+					BCNPUSH(value);                                     \
+					NEXT();                                             \
+				}                                                       \
+			}                                                           \
+		}                                                               \
+		SEXP symbol = VECTOR_ELT(constants, sidx);                      \
+		BCNPUSH(getvar(symbol, rho, dd, keepmiss, vcache, sidx));       \
+		NEXT();                                                         \
 	} while (0)
 #else
 #define DO_GETVAR(dd, keepmiss)                                   \
@@ -7260,47 +7164,32 @@
 	R_bcstack_t *s = R_BCNodeStackTop - 1;
 	int tag = s->tag;
 
-<<<<<<< HEAD
 	if (tag == BNDCELL_TAG_WR(bdg__loc))
-	    switch (tag) {
-	    case REALSXP: SET_BNDCELL_DVAL(bdg__loc, s->u.dval); NEXT();
-	    case INTSXP: SET_BNDCELL_IVAL(bdg__loc, s->u.ival); NEXT();
-	    case LGLSXP: SET_BNDCELL_LVAL(bdg__loc, s->u.ival); NEXT();
-	    }
-	else if (BNDCELL_WRITABLE(bdg__loc))
-	    switch (tag) {
-	    case REALSXP: NEW_BNDCELL_DVAL(bdg__loc, s->u.dval); NEXT();
-	    case INTSXP: NEW_BNDCELL_IVAL(bdg__loc, s->u.ival); NEXT();
-	    case LGLSXP: NEW_BNDCELL_LVAL(bdg__loc, s->u.ival); NEXT();
-	    }
-=======
-	if (tag == BNDCELL_TAG_WR(loc))
 		switch (tag)
 		{
 		case REALSXP:
-			SET_BNDCELL_DVAL(loc, s->u.dval);
+			SET_BNDCELL_DVAL(bdg__loc, s->u.dval);
 			NEXT();
 		case INTSXP:
-			SET_BNDCELL_IVAL(loc, s->u.ival);
+			SET_BNDCELL_IVAL(bdg__loc, s->u.ival);
 			NEXT();
 		case LGLSXP:
-			SET_BNDCELL_LVAL(loc, s->u.ival);
+			SET_BNDCELL_LVAL(bdg__loc, s->u.ival);
 			NEXT();
 		}
-	else if (BNDCELL_WRITABLE(loc))
+	else if (BNDCELL_WRITABLE(bdg__loc))
 		switch (tag)
 		{
 		case REALSXP:
-			NEW_BNDCELL_DVAL(loc, s->u.dval);
+			NEW_BNDCELL_DVAL(bdg__loc, s->u.dval);
 			NEXT();
 		case INTSXP:
-			NEW_BNDCELL_IVAL(loc, s->u.ival);
+			NEW_BNDCELL_IVAL(bdg__loc, s->u.ival);
 			NEXT();
 		case LGLSXP:
-			NEW_BNDCELL_LVAL(loc, s->u.ival);
+			NEW_BNDCELL_LVAL(bdg__loc, s->u.ival);
 			NEXT();
 		}
->>>>>>> c0857733
 
 	SEXP value = GETSTACK(-1);
 	if (! SET_BINDING_VALUE2(bdg__loc, value, rho)) {
