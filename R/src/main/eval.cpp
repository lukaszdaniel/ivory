--- conflicted
+++ resolved
@@ -1944,11 +1944,7 @@
     for (next = FORMALS(op); next != R_NilValue; next = CDR(next)) {
 	SEXP symbol =  TAG(next);
 	R_varloc_t loc = R_findVarLocInFrame(rho, symbol);
-<<<<<<< HEAD
-	if (loc.asPairList() == nullptr)
-=======
 	if(!loc.asPairList())
->>>>>>> 349d54d8
 	    error(_("could not find symbol \"%s\" in environment of the generic function"), CHAR(PRINTNAME(symbol)));
 	int missing = R_GetVarLocMISSING(loc);
 	val = R_GetVarLocValue(loc);
@@ -1974,13 +1970,9 @@
 	/* re-promise to get referenve counts for references from rho
 	   and newrho right. */
 	if (TYPEOF(val) == PROMSXP)
-<<<<<<< HEAD
-		SETCAR(FRAME(newrho), mkPROMISE(val, rho));
-=======
 	{
 	    SETCAR(FRAME(newrho), mkPROMISE(val, rho));
 	}
->>>>>>> 349d54d8
 	}
 
     /* copy the bindings of the special dispatch variables in the top
@@ -2181,11 +2173,7 @@
 
 inline static SEXP GET_BINDING_CELL(SEXP symbol, SEXP rho)
 {
-<<<<<<< HEAD
 	if (rho == R_BaseEnv || rho == R_BaseNamespace)
-=======
-	if (rho == R_BaseEnv || rho == R_BaseNamespace || IS_USER_DATABASE(rho))
->>>>>>> 349d54d8
 		return nullptr;
 	else
 	{
@@ -2223,7 +2211,7 @@
     volatile R_xlen_t i = 0, n;
     volatile int bgn;
     volatile SEXP v, val;
-	volatile SEXP bdg__cell;
+    volatile SEXP bdg__cell;
     int dbg;
 	int nprot = 0;
 	int sub_nprot = 0;
@@ -2742,35 +2730,20 @@
        a complex assignment and the data has been duplicated, then it
        may be possible to remove the wrapper before assigning the
        final value to a its symbol. */
-<<<<<<< HEAD
-    if (value && !MAYBE_REFERENCED(value))
-	/* Typical case for NAMED; can also happen for REFCNT. */
-	return R_tryUnwrap(value);
-    else {
-	/* Typical case for REFCNT; might not be safe to unwrap for NAMED. */
-	if (value && !MAYBE_SHARED(value)) {
-	    if (bdg__cell == nullptr)  /* for AST; byte code has the binding */
-		bdg__cell = GET_BINDING_CELL(sym, rho);
-	    /* Ruling out active bindigns may not be necessary at this
-	       point, but just to be safe ... */
-	    if (bdg__cell && !IS_ACTIVE_BINDING(bdg__cell) &&
-		value == BINDING_VALUE(bdg__cell))
-=======
 	if (value && !MAYBE_REFERENCED(value))
 		/* Typical case for NAMED; can also happen for REFCNT. */
->>>>>>> 349d54d8
 		return R_tryUnwrap(value);
 	else
 	{
 		/* Typical case for REFCNT; might not be safe to unwrap for NAMED. */
 		if (value && !MAYBE_SHARED(value))
 		{
-			if (cell == nullptr) /* for AST; byte code has the binding */
-				cell = GET_BINDING_CELL(sym, rho);
+			if (bdg__cell == nullptr) /* for AST; byte code has the binding */
+				bdg__cell = GET_BINDING_CELL(sym, rho);
 			/* Ruling out active bindigns may not be necessary at this
 	       point, but just to be safe ... */
-			if (cell && !IS_ACTIVE_BINDING(cell) &&
-				value == BINDING_VALUE(cell))
+			if (bdg__cell && !IS_ACTIVE_BINDING(bdg__cell) &&
+				value == BINDING_VALUE(bdg__cell))
 				return R_tryUnwrap(value);
 		}
 	}
@@ -2846,7 +2819,6 @@
 	if (rho == R_BaseEnv)
 		errorcall(call, _("cannot do complex assignments in base environment"));
 	defineVar(R_TmpvalSymbol, R_NilValue, rho);
-<<<<<<< HEAD
     bdgloc = R_findVarLocInFrame(rho, R_TmpvalSymbol);
     bdg__tmploc = bdgloc.asPairList();
     PROTECT(bdg__tmploc); nprot++;
@@ -2854,15 +2826,6 @@
     DECREMENT_REFCNT(CDR(bdg__tmploc));
 
     /* Now set up a context to remove it when we are done, even in the
-=======
-	tmploc = R_findVarLocInFrame(rho, R_TmpvalSymbol);
-	PROTECT(tmploc.asPairList());
-	nprot++;
-	DISABLE_REFCNT(tmploc.asPairList());
-	DECREMENT_REFCNT(CDR(tmploc.asPairList()));
-
-	/* Now set up a context to remove it when we are done, even in the
->>>>>>> 349d54d8
      * case of an error.  This all helps error() provide a better call.
      */
     cntxt.start(CTXT_CCODE, call, R_BaseEnv, R_BaseEnv, R_NilValue, R_NilValue);
@@ -2871,14 +2834,9 @@
     /*  Do a partial evaluation down through the LHS. */
     R_varloc_t lhsbdg;
     lhs = evalseq(CADR(expr), rho,
-<<<<<<< HEAD
 		  PRIMVAL(op)==1 || PRIMVAL(op)==3, bdgloc, &lhsbdg);
     SEXP bdg__lhsloc = lhsbdg.asPairList();
     PROTECT(bdg__lhsloc); nprot++;
-=======
-		  PRIMVAL(op)==1 || PRIMVAL(op)==3, tmploc, &lhsloc);
-    PROTECT(lhsloc.asPairList()); nprot++;
->>>>>>> 349d54d8
 
     PROTECT(lhs); nprot++;
     PROTECT(rhsprom = mkRHSPROMISE(CADR(args), rhs)); nprot++;
@@ -2935,11 +2893,7 @@
     PROTECT(expr = replaceCall(afun, R_TmpvalSymbol, CDDR(expr), rhsprom)); nprot++;
     SEXP value = eval(expr, rho);
 
-<<<<<<< HEAD
     SET_ASSIGNMENT_PENDING(bdg__lhsloc, FALSE);
-=======
-    SET_ASSIGNMENT_PENDING(lhsloc.asPairList(), FALSE);
->>>>>>> 349d54d8
     if (PRIMVAL(op) == 2)                       /* <<- */
 	setVar(lhsSym, value, ENCLOS(rho));
     else {                                      /* <-, = */
@@ -7531,7 +7485,6 @@
 	SEXP bdg__loc;
 	R_varloc_t binding;
 	if (value == R_UnboundValue ||
-<<<<<<< HEAD
 		TYPEOF(value) == PROMSXP)
 	{
 		value = EnsureLocal(symbol, rho, &binding);
@@ -7545,16 +7498,6 @@
 	int maybe_in_assign = ASSIGNMENT_PENDING(bdg__loc);
 	SET_ASSIGNMENT_PENDING(bdg__loc, TRUE);
 	BCNPUSH(bdg__loc);
-=======
-	    TYPEOF(value) == PROMSXP) {
-	    value = EnsureLocal(symbol, rho, &loc);
-	}
-	else loc.fromPairList(cell);
-
-	int maybe_in_assign = ASSIGNMENT_PENDING(loc.asPairList());
-	SET_ASSIGNMENT_PENDING(loc.asPairList(), TRUE);
-	BCNPUSH(loc.asPairList());
->>>>>>> 349d54d8
 
 	if (maybe_in_assign || MAYBE_SHARED(value))
 	    value = shallow_duplicate(value);
@@ -7741,15 +7684,9 @@
 	R_varloc_t bdg = R_findVarLoc(symbol, rho);
 	SEXP bdg__loc = bdg.asPairList();
 
-<<<<<<< HEAD
 	int maybe_in_assign = ASSIGNMENT_PENDING(bdg__loc);
 	SET_ASSIGNMENT_PENDING(bdg__loc, TRUE);
 	BCNPUSH(bdg__loc);
-=======
-	int maybe_in_assign = ASSIGNMENT_PENDING(loc.asPairList());
-	SET_ASSIGNMENT_PENDING(loc.asPairList(), TRUE);
-	BCNPUSH(loc.asPairList());
->>>>>>> 349d54d8
 
 	SEXP value = getvar(symbol, ENCLOS(rho), FALSE, FALSE, nullptr, 0);
 	if (maybe_in_assign || MAYBE_SHARED(value))
